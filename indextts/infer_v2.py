import itertools
import os
from collections import deque
from subprocess import CalledProcessError

os.environ['HF_HUB_CACHE'] = './checkpoints/hf_cache'
import json
import re
import time
import librosa
import torch
import torchaudio
from torch.nn.utils.rnn import pad_sequence

import warnings

warnings.filterwarnings("ignore", category=FutureWarning)
warnings.filterwarnings("ignore", category=UserWarning)

from omegaconf import OmegaConf

from indextts.gpt.model_v2 import UnifiedVoice
from indextts.utils.maskgct_utils import build_semantic_model, build_semantic_codec
from indextts.utils.checkpoint import load_checkpoint
from indextts.utils.front import TextNormalizer, TextTokenizer

from indextts.s2mel.modules.commons import load_checkpoint2, MyModel
from indextts.s2mel.modules.bigvgan import bigvgan
from indextts.s2mel.modules.campplus.DTDNN import CAMPPlus
from indextts.s2mel.modules.audio import mel_spectrogram

from transformers import AutoTokenizer
from modelscope import AutoModelForCausalLM
from huggingface_hub import hf_hub_download
import safetensors
from transformers import SeamlessM4TFeatureExtractor
import random
import torch.nn.functional as F

class IndexTTS2:
    def __init__(
            self, cfg_path="checkpoints/config.yaml", model_dir="checkpoints", use_fp16=False, device=None,
            use_cuda_kernel=None,use_deepspeed=False, hybrid_model_device=False
    ):
        """
        Args:
            cfg_path (str): path to the config file.
            model_dir (str): path to the model directory.
            use_fp16 (bool): whether to use fp16.
            device (str): device to use (e.g., 'cuda:0', 'cpu'). If None, it will be set automatically based on the availability of CUDA or MPS.
            use_cuda_kernel (None | bool): whether to use BigVGan custom fused activation CUDA kernel, only for CUDA device.
            use_deepspeed (bool): whether to use DeepSpeed or not.
            hybrid_model_device (bool): whether to use hybrid CPU/GPU mode for low memory systems.
        """
        self.hybrid_model_device = hybrid_model_device
        if device is not None:
            self.device = torch.device(device) if isinstance(device, str) else device
            self.use_fp16 = False if str(self.device) == "cpu" else use_fp16
            self.use_cuda_kernel = use_cuda_kernel is not None and use_cuda_kernel and str(self.device).startswith("cuda")
        elif torch.cuda.is_available():
            self.device = torch.device("cuda:0")
            self.use_fp16 = use_fp16
            self.use_cuda_kernel = use_cuda_kernel is None or use_cuda_kernel
        elif hasattr(torch, "xpu") and torch.xpu.is_available():
            self.device = torch.device("xpu")
            self.use_fp16 = use_fp16
            self.use_cuda_kernel = False
        elif hasattr(torch, "mps") and torch.backends.mps.is_available():
            self.device = torch.device("mps")
            self.use_fp16 = False  # Use float16 on MPS is overhead than float32
            self.use_cuda_kernel = False
        else:
            self.device = torch.device("cpu")
            self.use_fp16 = False
            self.use_cuda_kernel = False
            print(">> Be patient, it may take a while to run in CPU mode.")

        self.cfg = OmegaConf.load(cfg_path)
        self.model_dir = model_dir
        self.cfg_path = cfg_path
        self.dtype = torch.float16 if self.use_fp16 else None
        self.stop_mel_token = self.cfg.gpt.stop_mel_token
        self.use_deepspeed = use_deepspeed

        # For lazy loading
        self.models_loaded = False

        # Initialize placeholders for models
        self.qwen_emo = None
        self.gpt = None
        self.semantic_model = None
        self.semantic_codec = None
        self.s2mel = None
        self.campplus_model = None
        self.bigvgan = None
        # tokenizer and normalizer are initialized below for UI preview
        self.emo_matrix = None
        self.spk_matrix = None
        self.mel_fn = None
        self.extract_features = None
        self.semantic_mean = None
        self.semantic_std = None

        # For hybrid mode: track original device for model movement
        self.original_device = self.device
        self.cpu_device = torch.device('cpu')

        # GPT model initialization moved to load_models()

        # DeepSpeed initialization moved to load_models()

        # CUDA kernel check moved to load_models()

        # Semantic model initialization moved to load_models()

        # Semantic codec initialization moved to load_models()

        # S2Mel model initialization moved to load_models()

        # CAMPPlus model initialization moved to load_models()

        # BigVGAN model initialization moved to load_models()

        # Text processing and matrix initialization moved to load_models()
        self.bpe_path = os.path.join(self.model_dir, self.cfg.dataset["bpe_model"])
        self.emo_num = list(self.cfg.emo_num)

        # Initialize tokenizer early for UI preview functionality
        # These are lightweight and needed for text preview
        self.normalizer = TextNormalizer()
        self.normalizer.load()
        self.tokenizer = TextTokenizer(self.bpe_path, self.normalizer)
        print(">> Text tokenizer loaded for preview functionality")

        # 缓存参考音频：
        self.cache_spk_cond = None
        self.cache_s2mel_style = None
        self.cache_s2mel_prompt = None
        self.cache_spk_audio_prompt = None
        self.cache_emo_cond = None
        self.cache_emo_audio_prompt = None
        self.cache_mel = None

        # 进度引用显示（可选）
        self.gr_progress = None
        self.model_version = self.cfg.version if hasattr(self.cfg, "version") else None

    def load_models(self):
        """Load all models - called only when first synthesis is requested

        In hybrid mode (low memory mode):
        - All models are initially loaded to CPU
        - During inference, models are moved to GPU only when needed
        - After use, models are moved back to CPU to free VRAM
        - This reduces peak VRAM usage by ~60-70% at the cost of slower inference
        """
        if self.models_loaded:
            return

        print(">> Loading models for first synthesis...")

        # Initialize QwenEmotion
        self.qwen_emo = QwenEmotion(os.path.join(self.model_dir, self.cfg.qwen_emo_path))

        # Initialize GPT model
        self.gpt = UnifiedVoice(**self.cfg.gpt)
        self.gpt_path = os.path.join(self.model_dir, self.cfg.gpt_checkpoint)
        load_checkpoint(self.gpt, self.gpt_path)
        # In hybrid mode, keep model on CPU initially
        if self.hybrid_model_device:
            self.gpt = self.gpt.to(self.cpu_device)
            print(">> GPT loaded to CPU (hybrid mode)")
        else:
            self.gpt = self.gpt.to(self.device)
        if self.use_fp16:
            self.gpt.eval().half()
        else:
            self.gpt.eval()
        print(">> GPT weights restored from:", self.gpt_path)

        # DeepSpeed configuration
        if self.use_deepspeed:
            try:
                import deepspeed
            except (ImportError, OSError, CalledProcessError) as e:
                self.use_deepspeed = False
                print(f">> Failed to load DeepSpeed. Falling back to normal inference. Error: {e}")

        self.gpt.post_init_gpt2_config(use_deepspeed=self.use_deepspeed, kv_cache=True, half=self.use_fp16)

        # CUDA kernel check for BigVGAN
        if self.use_cuda_kernel:
            try:
                from indextts.s2mel.modules.bigvgan.alias_free_activation.cuda import activation1d
                print(">> Preload custom CUDA kernel for BigVGAN", activation1d.anti_alias_activation_cuda)
            except Exception as e:
                print(">> Failed to load custom CUDA kernel for BigVGAN. Falling back to torch.")
                print(f"{e!r}")
                self.use_cuda_kernel = False

        # Initialize semantic models
        self.extract_features = SeamlessM4TFeatureExtractor.from_pretrained("facebook/w2v-bert-2.0")
        self.semantic_model, self.semantic_mean, self.semantic_std = build_semantic_model(
            os.path.join(self.model_dir, self.cfg.w2v_stat))
        # In hybrid mode, keep models on CPU initially
        if self.hybrid_model_device:
            self.semantic_model = self.semantic_model.to(self.cpu_device)
            self.semantic_mean = self.semantic_mean.to(self.cpu_device)
            self.semantic_std = self.semantic_std.to(self.cpu_device)
            print(">> Semantic model loaded to CPU (hybrid mode)")
        else:
            self.semantic_model = self.semantic_model.to(self.device)
            self.semantic_mean = self.semantic_mean.to(self.device)
            self.semantic_std = self.semantic_std.to(self.device)
        self.semantic_model.eval()

        # Initialize semantic codec
        semantic_codec = build_semantic_codec(self.cfg.semantic_codec)
        semantic_code_ckpt = hf_hub_download("amphion/MaskGCT", filename="semantic_codec/model.safetensors")
        safetensors.torch.load_model(semantic_codec, semantic_code_ckpt)
        # In hybrid mode, keep model on CPU initially
        if self.hybrid_model_device:
            self.semantic_codec = semantic_codec.to(self.cpu_device)
            print(">> Semantic codec loaded to CPU (hybrid mode)")
        else:
            self.semantic_codec = semantic_codec.to(self.device)
        self.semantic_codec.eval()
        print('>> semantic_codec weights restored from: {}'.format(semantic_code_ckpt))

        # Initialize S2Mel model
        s2mel_path = os.path.join(self.model_dir, self.cfg.s2mel_checkpoint)
        s2mel = MyModel(self.cfg.s2mel, use_gpt_latent=True)
        s2mel, _, _, _ = load_checkpoint2(
            s2mel,
            None,
            s2mel_path,
            load_only_params=True,
            ignore_modules=[],
            is_distributed=False,
        )
        # In hybrid mode, keep model on CPU initially
        if self.hybrid_model_device:
            self.s2mel = s2mel.to(self.cpu_device)
            print(">> S2Mel loaded to CPU (hybrid mode)")
        else:
            self.s2mel = s2mel.to(self.device)
        # Default cache setup - can be overridden in infer()
        self.s2mel.models['cfm'].estimator.setup_caches(max_batch_size=1, max_seq_length=8192)
        self.s2mel.eval()
        print(">> s2mel weights restored from:", s2mel_path)

        # Load CAMPPlus model
        campplus_ckpt_path = hf_hub_download(
            "funasr/campplus", filename="campplus_cn_common.bin"
        )
        campplus_model = CAMPPlus(feat_dim=80, embedding_size=192)
        campplus_model.load_state_dict(torch.load(campplus_ckpt_path, map_location="cpu"))
        # In hybrid mode, keep model on CPU initially
        if self.hybrid_model_device:
            self.campplus_model = campplus_model.to(self.cpu_device)
            print(">> CAMPPlus loaded to CPU (hybrid mode)")
        else:
            self.campplus_model = campplus_model.to(self.device)
        self.campplus_model.eval()
        print(">> campplus_model weights restored from:", campplus_ckpt_path)

        # Initialize BigVGAN
        bigvgan_name = self.cfg.vocoder.name
        self.bigvgan = bigvgan.BigVGAN.from_pretrained(bigvgan_name, use_cuda_kernel=self.use_cuda_kernel)
        # In hybrid mode, keep model on CPU initially
        if self.hybrid_model_device:
            self.bigvgan = self.bigvgan.to(self.cpu_device)
            print(">> BigVGAN loaded to CPU (hybrid mode)")
        else:
            self.bigvgan = self.bigvgan.to(self.device)
        self.bigvgan.remove_weight_norm()
        self.bigvgan.eval()
        print(">> bigvgan weights restored from:", bigvgan_name)

        # Text processing already initialized in __init__ for UI preview

        # Load emotion and speaker matrices
        emo_matrix = torch.load(os.path.join(self.model_dir, self.cfg.emo_matrix))
        self.emo_matrix = emo_matrix.to(self.device)

        spk_matrix = torch.load(os.path.join(self.model_dir, self.cfg.spk_matrix))
        self.spk_matrix = spk_matrix.to(self.device)

        self.emo_matrix = torch.split(self.emo_matrix, self.emo_num)
        self.spk_matrix = torch.split(self.spk_matrix, self.emo_num)

        # Initialize mel function
        mel_fn_args = {
            "n_fft": self.cfg.s2mel['preprocess_params']['spect_params']['n_fft'],
            "win_size": self.cfg.s2mel['preprocess_params']['spect_params']['win_length'],
            "hop_size": self.cfg.s2mel['preprocess_params']['spect_params']['hop_length'],
            "num_mels": self.cfg.s2mel['preprocess_params']['spect_params']['n_mels'],
            "sampling_rate": self.cfg.s2mel["preprocess_params"]["sr"],
            "fmin": self.cfg.s2mel['preprocess_params']['spect_params'].get('fmin', 0),
            "fmax": None if self.cfg.s2mel['preprocess_params']['spect_params'].get('fmax', "None") == "None" else 8000,
            "center": False
        }
        self.mel_fn = lambda x: mel_spectrogram(x, **mel_fn_args)

        self.models_loaded = True
        print(">> All models loaded successfully!")

    @torch.no_grad()
    def get_emb(self, input_features, attention_mask, semantic_layer=17):
        # Move semantic model to device if in hybrid mode
        if self.hybrid_model_device:
            self.semantic_model = self.semantic_model.to(self.device)
            self.semantic_mean = self.semantic_mean.to(self.device)
            self.semantic_std = self.semantic_std.to(self.device)

        vq_emb = self.semantic_model(
            input_features=input_features,
            attention_mask=attention_mask,
            output_hidden_states=True,
        )
        feat = vq_emb.hidden_states[semantic_layer]  # (B, T, C)
        feat = (feat - self.semantic_mean) / self.semantic_std

        # Move back to CPU if in hybrid mode
        if self.hybrid_model_device:
            self.semantic_model = self.semantic_model.to(self.cpu_device)
            self.semantic_mean = self.semantic_mean.to(self.cpu_device)
            self.semantic_std = self.semantic_std.to(self.cpu_device)
            self._clear_memory_cache()

        return feat

    def remove_long_silence(self, codes: torch.Tensor, silent_token=52, max_consecutive=30):
        """
        Shrink special tokens (silent_token and stop_mel_token) in codes
        codes: [B, T]
        """
        code_lens = []
        codes_list = []
        device = codes.device
        dtype = codes.dtype
        isfix = False
        for i in range(0, codes.shape[0]):
            code = codes[i]
            if not torch.any(code == self.stop_mel_token).item():
                len_ = code.size(0)
            else:
                stop_mel_idx = (code == self.stop_mel_token).nonzero(as_tuple=False)
                len_ = stop_mel_idx[0].item() if len(stop_mel_idx) > 0 else code.size(0)

            count = torch.sum(code == silent_token).item()
            if count > max_consecutive:
                # code = code.cpu().tolist()
                ncode_idx = []
                n = 0
                for k in range(len_):
                    assert code[
                               k] != self.stop_mel_token, f"stop_mel_token {self.stop_mel_token} should be shrinked here"
                    if code[k] != silent_token:
                        ncode_idx.append(k)
                        n = 0
                    elif code[k] == silent_token and n < 10:
                        ncode_idx.append(k)
                        n += 1
                    # if (k == 0 and code[k] == 52) or (code[k] == 52 and code[k-1] == 52):
                    #    n += 1
                # new code
                len_ = len(ncode_idx)
                codes_list.append(code[ncode_idx])
                isfix = True
            else:
                # shrink to len_
                codes_list.append(code[:len_])
            code_lens.append(len_)
        if isfix:
            if len(codes_list) > 1:
                codes = pad_sequence(codes_list, batch_first=True, padding_value=self.stop_mel_token)
            else:
                codes = codes_list[0].unsqueeze(0)
        else:
            # unchanged
            pass
        # clip codes to max length
        max_len = max(code_lens)
        if max_len < codes.shape[1]:
            codes = codes[:, :max_len]
        code_lens = torch.tensor(code_lens, dtype=torch.long, device=device)
        return codes, code_lens

    def insert_interval_silence(self, wavs, sampling_rate=22050, interval_silence=200):
        """
        Insert silences between generated segments.
        wavs: List[torch.tensor]
        """

        if not wavs or interval_silence <= 0:
            return wavs

        # get channel_size
        channel_size = wavs[0].size(0)
        # get silence tensor
        sil_dur = int(sampling_rate * interval_silence / 1000.0)
        sil_tensor = torch.zeros(channel_size, sil_dur)

        wavs_list = []
        for i, wav in enumerate(wavs):
            wavs_list.append(wav)
            if i < len(wavs) - 1:
                wavs_list.append(sil_tensor)

        return wavs_list

    def _console_log(self, message):
        print(message, flush=True)

    def _set_gr_progress(self, value, desc):
        if self.gr_progress is not None:
            self.gr_progress(value, desc=desc)

    def _load_and_cut_audio(self,audio_path,max_audio_length_seconds,verbose=False,sr=None):
        if not sr:
            audio, sr = librosa.load(audio_path)
        else:
            audio, _ = librosa.load(audio_path,sr=sr)
        audio = torch.tensor(audio).unsqueeze(0)
        max_audio_samples = int(max_audio_length_seconds * sr)

        if audio.shape[1] > max_audio_samples:
            if verbose:
                print(f"Audio too long ({audio.shape[1]} samples), truncating to {max_audio_samples} samples")
            audio = audio[:, :max_audio_samples]
        return audio, sr
    
    def normalize_emo_vec(self, emo_vector, apply_bias=True, max_emotion_sum=0.8, custom_biases=None):
        # apply biased emotion factors for better user experience,
        # by de-emphasizing emotions that can cause strange results
        if apply_bias:
            # [happy, angry, sad, afraid, disgusted, melancholic, surprised, calm]
            if custom_biases:
                emo_bias = custom_biases
            else:
                emo_bias = [0.9375, 0.875, 1.0, 1.0, 0.9375, 0.9375, 0.6875, 0.5625]
            emo_vector = [vec * bias for vec, bias in zip(emo_vector, emo_bias)]

        # the total emotion sum must be max_emotion_sum or less
        emo_sum = sum(emo_vector)
        if emo_sum > max_emotion_sum:
            scale_factor = max_emotion_sum / emo_sum
            emo_vector = [vec * scale_factor for vec in emo_vector]

        return emo_vector

    def _get_model_device(self, model):
        """Helper to get the device of a model"""
        if model is None:
            return None
        try:
            return next(model.parameters()).device
        except StopIteration:
            # Model has no parameters, return default device
            return self.device

    def _move_model_to_device(self, model, device):
        """Helper to move model to device and clear cache"""
        if self.hybrid_model_device and model is not None:
            # Ensure device is a torch.device object
            if isinstance(device, str):
                device = torch.device(device)

            model = model.to(device)
            if device.type == 'cuda':
                torch.cuda.empty_cache()
            elif hasattr(torch, 'mps') and device.type == 'mps':
                torch.mps.empty_cache()
        return model

    def _clear_memory_cache(self):
        """Clear GPU/MPS memory cache"""
        if torch.cuda.is_available():
            torch.cuda.empty_cache()
        elif hasattr(torch, 'mps') and torch.backends.mps.is_available():
            torch.mps.empty_cache()

    # 原始推理模式
    def infer(self, spk_audio_prompt, text, output_path,
              emo_audio_prompt=None, emo_alpha=1.0,
              emo_vector=None,
              use_emo_text=False, emo_text=None, use_random=False, interval_silence=200,
              verbose=False, max_text_tokens_per_segment=120, chapter_segments=None,
              diffusion_steps=25, inference_cfg_rate=0.7,
              max_speaker_audio_length=15, max_emotion_audio_length=15,
              autoregressive_batch_size=1, max_emotion_sum=0.8,
              latent_multiplier=1.72, max_consecutive_silence=0,
              semantic_layer=17, cfm_cache_length=8192,
              reset_beam_cache_per_segment=False,
              **generation_kwargs):
        # Load models on first use
        if not self.models_loaded:
            self._set_gr_progress(0, "Loading models for first synthesis...")
            self.load_models()

        print(">> starting inference...")
        self._set_gr_progress(0, "starting inference...")
        if verbose:
            print(f"origin text:{text}, spk_audio_prompt:{spk_audio_prompt}, "
                  f"emo_audio_prompt:{emo_audio_prompt}, emo_alpha:{emo_alpha}, "
                  f"emo_vector:{emo_vector}, use_emo_text:{use_emo_text}, "
                  f"emo_text:{emo_text}")
        start_time = time.perf_counter()

        if use_emo_text or emo_vector is not None:
            # we're using a text or emotion vector guidance; so we must remove
            # "emotion reference voice", to ensure we use correct emotion mixing!
            emo_audio_prompt = None

        if use_emo_text:
            # automatically generate emotion vectors from text prompt
            if emo_text is None:
                emo_text = text  # use main text prompt

            # In hybrid mode, ensure QwenEmotion model is loaded when needed
            if self.hybrid_model_device:
                # Move other models to CPU to free up memory if needed
                if self.gpt is not None:
                    current_device = self._get_model_device(self.gpt)
                    if current_device and current_device.type != 'cpu':
                        self.gpt = self._move_model_to_device(self.gpt, self.cpu_device)
                        self._clear_memory_cache()

            emo_dict = self.qwen_emo.inference(emo_text)
            print(f"detected emotion vectors from text: {emo_dict}")
            # convert ordered dict to list of vectors; the order is VERY important!
            emo_vector = list(emo_dict.values())

            # In hybrid mode, unload QwenEmotion model after use
            if self.hybrid_model_device and self.qwen_emo.model_loaded:
                if self.qwen_emo.model is not None:
                    del self.qwen_emo.model
                    self.qwen_emo.model = None
                    self.qwen_emo.model_loaded = False
                    self._clear_memory_cache()

        if emo_vector is not None:
            # we have emotion vectors; they can't be blended via alpha mixing
            # in the main inference process later, so we must pre-calculate
            # their new strengths here based on the alpha instead!
            emo_vector_scale = max(0.0, min(1.0, emo_alpha))
            if emo_vector_scale != 1.0:
                # scale each vector and truncate to 4 decimals (for nicer printing)
                emo_vector = [int(x * emo_vector_scale * 10000) / 10000 for x in emo_vector]
                print(f"scaled emotion vectors to {emo_vector_scale}x: {emo_vector}")

        if emo_audio_prompt is None:
            # we are not using any external "emotion reference voice"; use
            # speaker's voice as the main emotion reference audio.
            emo_audio_prompt = spk_audio_prompt
            # must always use alpha=1.0 when we don't have an external reference voice
            emo_alpha = 1.0

        # 如果参考音频改变了，才需要重新生成, 提升速度
        if self.cache_spk_cond is None or self.cache_spk_audio_prompt != spk_audio_prompt:
            if self.cache_spk_cond is not None:
                self.cache_spk_cond = None
                self.cache_s2mel_style = None
                self.cache_s2mel_prompt = None
                self.cache_mel = None
                torch.cuda.empty_cache()
            audio,sr = self._load_and_cut_audio(spk_audio_prompt,max_speaker_audio_length,verbose)
            audio_22k = torchaudio.transforms.Resample(sr, 22050)(audio)
            audio_16k = torchaudio.transforms.Resample(sr, 16000)(audio)

            inputs = self.extract_features(audio_16k, sampling_rate=16000, return_tensors="pt")
            input_features = inputs["input_features"]
            attention_mask = inputs["attention_mask"]
            input_features = input_features.to(self.device)
            attention_mask = attention_mask.to(self.device)
            spk_cond_emb = self.get_emb(input_features, attention_mask, semantic_layer)

            # Move semantic_codec to device if in hybrid mode
            if self.hybrid_model_device:
                self.semantic_codec = self.semantic_codec.to(self.device)

            _, S_ref = self.semantic_codec.quantize(spk_cond_emb)

            # Move semantic_codec back to CPU if in hybrid mode
            if self.hybrid_model_device:
                self.semantic_codec = self.semantic_codec.to(self.cpu_device)
                self._clear_memory_cache()

            ref_mel = self.mel_fn(audio_22k.to(spk_cond_emb.device).float())
            ref_target_lengths = torch.LongTensor([ref_mel.size(2)]).to(ref_mel.device)
            feat = torchaudio.compliance.kaldi.fbank(audio_16k.to(ref_mel.device),
                                                     num_mel_bins=80,
                                                     dither=0,
                                                     sample_frequency=16000)
            feat = feat - feat.mean(dim=0, keepdim=True)  # feat2另外一个滤波器能量组特征[922, 80]

            # Move campplus_model to device if in hybrid mode
            if self.hybrid_model_device:
                self.campplus_model = self.campplus_model.to(self.device)

            style = self.campplus_model(feat.unsqueeze(0))  # 参考音频的全局style2[1,192]

            # Move campplus_model back to CPU if in hybrid mode
            if self.hybrid_model_device:
                self.campplus_model = self.campplus_model.to(self.cpu_device)
                self._clear_memory_cache()

            # Move s2mel to device if in hybrid mode
            if self.hybrid_model_device:
                self.s2mel = self.s2mel.to(self.device)

            prompt_condition = self.s2mel.models['length_regulator'](S_ref,
                                                                     ylens=ref_target_lengths,
                                                                     n_quantizers=3,
                                                                     f0=None)[0]

            # Move s2mel back to CPU if in hybrid mode (keep it for later use in generation)
            if self.hybrid_model_device:
                self.s2mel = self.s2mel.to(self.cpu_device)
                self._clear_memory_cache()

            self.cache_spk_cond = spk_cond_emb
            self.cache_s2mel_style = style
            self.cache_s2mel_prompt = prompt_condition
            self.cache_spk_audio_prompt = spk_audio_prompt
            self.cache_mel = ref_mel
        else:
            style = self.cache_s2mel_style
            prompt_condition = self.cache_s2mel_prompt
            spk_cond_emb = self.cache_spk_cond
            ref_mel = self.cache_mel

        if emo_vector is not None:
            weight_vector = torch.tensor(emo_vector).to(self.device)
            if use_random:
                random_index = [random.randint(0, x - 1) for x in self.emo_num]
            else:
                random_index = [find_most_similar_cosine(style, tmp) for tmp in self.spk_matrix]

            emo_matrix = [tmp[index].unsqueeze(0) for index, tmp in zip(random_index, self.emo_matrix)]
            emo_matrix = torch.cat(emo_matrix, 0)
            emovec_mat = weight_vector.unsqueeze(1) * emo_matrix
            emovec_mat = torch.sum(emovec_mat, 0)
            emovec_mat = emovec_mat.unsqueeze(0)

        if self.cache_emo_cond is None or self.cache_emo_audio_prompt != emo_audio_prompt:
            if self.cache_emo_cond is not None:
                self.cache_emo_cond = None
                torch.cuda.empty_cache()
            emo_audio, _ = self._load_and_cut_audio(emo_audio_prompt,max_emotion_audio_length,verbose,sr=16000)
            emo_inputs = self.extract_features(emo_audio, sampling_rate=16000, return_tensors="pt")
            emo_input_features = emo_inputs["input_features"]
            emo_attention_mask = emo_inputs["attention_mask"]
            emo_input_features = emo_input_features.to(self.device)
            emo_attention_mask = emo_attention_mask.to(self.device)
            emo_cond_emb = self.get_emb(emo_input_features, emo_attention_mask, semantic_layer)

            self.cache_emo_cond = emo_cond_emb
            self.cache_emo_audio_prompt = emo_audio_prompt
        else:
            emo_cond_emb = self.cache_emo_cond

        self._set_gr_progress(0.1, "text processing...")
        text_tokens_list = None
        segments_count = 0
        sequential_chapter_mode = False
        active_chapter_count = 0
<<<<<<< HEAD

        sanitized_chapters = []
        if chapter_segments:
            for idx, chapter in enumerate(chapter_segments):
                if not isinstance(chapter, dict):
                    continue
                chapter_text = chapter.get("text") or ""
                chapter_title = chapter.get("title") or f"Chapter {idx + 1}"
                if not chapter_text.strip():
                    continue
                sanitized_chapters.append((idx, chapter_title, chapter_text))

        chapter_queue = deque()
        if sanitized_chapters:
            active_chapter_count = len(sanitized_chapters)
            sequential_chapter_mode = True
            self._console_log(
                f"[Generation] Chapter segmentation enabled for {active_chapter_count} chapter"
                f"{'s' if active_chapter_count != 1 else ''}; synthesizing sequentially."
            )
            for local_order, (chapter_idx, chapter_title, chapter_text) in enumerate(sanitized_chapters):
                chapter_queue.append((local_order, chapter_idx, chapter_title, chapter_text))
        elif chapter_segments:
            self._console_log(
                "[Generation] Chapter segmentation list is empty; falling back to full text."
            )

=======

        sanitized_chapters = []
        if chapter_segments:
            for idx, chapter in enumerate(chapter_segments):
                if not isinstance(chapter, dict):
                    continue
                chapter_text = chapter.get("text") or ""
                chapter_title = chapter.get("title") or f"Chapter {idx + 1}"
                if not chapter_text.strip():
                    continue
                sanitized_chapters.append((idx, chapter_title, chapter_text))

        if sanitized_chapters:
            active_chapter_count = len(sanitized_chapters)
            sequential_chapter_mode = True
            self._console_log(
                f"[Generation] Chapter segmentation enabled for {active_chapter_count} chapter"
                f"{'s' if active_chapter_count != 1 else ''}; synthesizing sequentially."
            )
        elif chapter_segments:
            self._console_log(
                "[Generation] Chapter segmentation list is empty; falling back to full text."
            )

        def _stream_chapter_segments(local_order, chapter_idx, chapter_title, chapter_text):
            nonlocal segments_count

            tokens_start = time.perf_counter()
            chapter_tokens = self.tokenizer.tokenize(chapter_text)
            tokens_elapsed = time.perf_counter() - tokens_start
            self._console_log(
                f"[Generation] Chapter {local_order + 1}/{active_chapter_count} "
                f"'{chapter_title}' tokenized into {len(chapter_tokens)} tokens in {tokens_elapsed:.2f}s."
            )

            split_start = time.perf_counter()
            split_segments = self.tokenizer.split_segments(
                chapter_tokens,
                max_text_tokens_per_segment=max_text_tokens_per_segment,
            )
            split_elapsed = time.perf_counter() - split_start
            segment_total = len(split_segments)
            self._console_log(
                f"[Generation] Chapter '{chapter_title}' prepared {segment_total} segment"
                f"{'s' if segment_total != 1 else ''} in {split_elapsed:.2f}s."
            )

            segments_count += segment_total
            for local_segment_index, segment_tokens in enumerate(split_segments):
                yield segment_tokens, {
                    "chapter_index": chapter_idx,
                    "chapter_title": chapter_title,
                    "chapter_number": local_order + 1,
                    "chapters_total": active_chapter_count,
                    "chapter_segment_index": local_segment_index + 1,
                    "chapter_segment_total": segment_total,
                    "segments_total_snapshot": segments_count,
                }

>>>>>>> ea256bee
        def segment_iterator():
            nonlocal segments_count, text_tokens_list

            if sequential_chapter_mode:
<<<<<<< HEAD
                while chapter_queue:
                    (
                        local_order,
                        chapter_idx,
                        chapter_title,
                        chapter_text,
                    ) = chapter_queue[0]

                    if not chapter_text:
                        chapter_queue.popleft()
                        continue

                    tokens_start = time.perf_counter()
                    chapter_tokens = self.tokenizer.tokenize(chapter_text)
                    tokens_elapsed = time.perf_counter() - tokens_start
                    self._console_log(
                        f"[Generation] Chapter {local_order + 1}/{active_chapter_count} "
                        f"'{chapter_title}' tokenized into {len(chapter_tokens)} tokens in {tokens_elapsed:.2f}s."
=======
                for local_order, (chapter_idx, chapter_title, chapter_text) in enumerate(sanitized_chapters):
                    yield from _stream_chapter_segments(
                        local_order, chapter_idx, chapter_title, chapter_text
>>>>>>> ea256bee
                    )
                return

<<<<<<< HEAD
                    split_start = time.perf_counter()
                    split_segments = self.tokenizer.split_segments(
                        chapter_tokens,
                        max_text_tokens_per_segment=max_text_tokens_per_segment,
                    )
                    split_elapsed = time.perf_counter() - split_start
                    segment_total = len(split_segments)
                    self._console_log(
                        f"[Generation] Chapter '{chapter_title}' prepared {segment_total} segment"
                        f"{'s' if segment_total != 1 else ''} in {split_elapsed:.2f}s."
                    )

                    if segment_total == 0:
                        chapter_queue.popleft()
                        continue

                    segments_count += segment_total
                    for local_segment_index, segment_tokens in enumerate(split_segments):
                        yield segment_tokens, {
                            "chapter_index": chapter_idx,
                            "chapter_title": chapter_title,
                            "chapter_number": local_order + 1,
                            "chapters_total": active_chapter_count,
                            "chapter_segment_index": local_segment_index + 1,
                            "chapter_segment_total": segment_total,
                            "segments_total_snapshot": segments_count,
                        }

                    chapter_queue.popleft()
                return

=======
>>>>>>> ea256bee
            text_tokens_list = self.tokenizer.tokenize(text)
            base_segments = self.tokenizer.split_segments(
                text_tokens_list, max_text_tokens_per_segment
            )
            segments_count = len(base_segments)
            for segment_tokens in base_segments:
                yield segment_tokens, {
                    "segments_total_snapshot": segments_count,
                }
<<<<<<< HEAD
=======

        segments_iter = segment_iterator()

        sequential_chapter_results = []
        chapter_wavs = []
        current_chapter_number = None
        current_chapter_title = None
        current_chapter_segment_total = None
        current_chapter_segment_processed = 0
        total_wav_samples = 0

        def _chapter_suffix(number, title):
            safe_title = (title or "").strip()
            if safe_title:
                safe_title = re.sub(r"[^A-Za-z0-9]+", "_", safe_title).strip("_")
                safe_title = safe_title[:32]
                if safe_title:
                    return f"_ch{number:02d}_{safe_title}"
            return f"_ch{number:02d}"

        def _begin_new_chapter(segment_metadata):
            nonlocal current_chapter_number, current_chapter_title, current_chapter_segment_total, current_chapter_segment_processed
            current_chapter_number = segment_metadata.get("chapter_number") or 1
            current_chapter_title = segment_metadata.get("chapter_title") or "Chapter"
            current_chapter_segment_total = segment_metadata.get("chapter_segment_total")
            current_chapter_segment_processed = 0
            chapter_wavs.clear()

        def _finalize_current_chapter():
            nonlocal chapter_wavs, total_wav_samples, sequential_chapter_results, current_chapter_segment_processed
            if not chapter_wavs:
                return

            inserted = self.insert_interval_silence(
                chapter_wavs,
                sampling_rate=sampling_rate,
                interval_silence=interval_silence,
            )
            chapter_tensor = torch.cat(inserted, dim=1)
            chapter_tensor = chapter_tensor.cpu()
            chapter_length = chapter_tensor.shape[-1] / sampling_rate
            total_wav_samples += chapter_tensor.shape[-1]

            segment_desc = f"{current_chapter_segment_processed} segment"
            if current_chapter_segment_processed != 1:
                segment_desc += "s"
            if current_chapter_segment_total and current_chapter_segment_total != current_chapter_segment_processed:
                segment_desc += f" out of {current_chapter_segment_total}"

            self._console_log(
                f"[Generation] Chapter {current_chapter_number}/{active_chapter_count} "
                f"'{current_chapter_title}' completed in {chapter_length:.2f}s with {segment_desc}."
            )

            chapter_entry = {
                "number": current_chapter_number,
                "title": current_chapter_title,
                "segments": current_chapter_segment_processed,
                "duration": chapter_length,
            }

            chapter_tensor_int16 = chapter_tensor.type(torch.int16)

            if output_path:
                base_root, base_ext = os.path.splitext(output_path)
                if active_chapter_count > 1:
                    chapter_path = f"{base_root}{_chapter_suffix(current_chapter_number, current_chapter_title)}{base_ext}"
                else:
                    chapter_path = output_path

                if os.path.isfile(chapter_path):
                    os.remove(chapter_path)
                    print(">> remove old wav file:", chapter_path)
                if os.path.dirname(chapter_path) != "":
                    os.makedirs(os.path.dirname(chapter_path), exist_ok=True)
                torchaudio.save(chapter_path, chapter_tensor_int16, sampling_rate)
                self._console_log(f"[Generation] Saved chapter audio to {chapter_path}")
                chapter_entry["path"] = chapter_path
                chapter_entry["filename"] = os.path.basename(chapter_path)
            else:
                wav_data = chapter_tensor_int16.numpy().T
                chapter_entry["audio"] = (sampling_rate, wav_data)
>>>>>>> ea256bee

            sequential_chapter_results.append(chapter_entry)
            chapter_wavs.clear()

        sequential_chapter_results = []
        chapter_wavs = []
        current_chapter_number = None
        current_chapter_title = None
        current_chapter_segment_total = None
        current_chapter_segment_processed = 0
        total_wav_samples = 0

        def _chapter_suffix(number, title):
            safe_title = (title or "").strip()
            if safe_title:
                safe_title = re.sub(r"[^A-Za-z0-9]+", "_", safe_title).strip("_")
                safe_title = safe_title[:32]
                if safe_title:
                    return f"_ch{number:02d}_{safe_title}"
            return f"_ch{number:02d}"

        def _begin_new_chapter(segment_metadata):
            nonlocal current_chapter_number, current_chapter_title, current_chapter_segment_total, current_chapter_segment_processed
            current_chapter_number = segment_metadata.get("chapter_number") or 1
            current_chapter_title = segment_metadata.get("chapter_title") or "Chapter"
            current_chapter_segment_total = segment_metadata.get("chapter_segment_total")
            current_chapter_segment_processed = 0
            chapter_wavs.clear()

        def _finalize_current_chapter():
            nonlocal chapter_wavs, total_wav_samples, sequential_chapter_results
            nonlocal current_chapter_number, current_chapter_title
            nonlocal current_chapter_segment_total, current_chapter_segment_processed
            if not chapter_wavs:
                return

            chapter_number = current_chapter_number or 1
            chapter_title = current_chapter_title or "Chapter"
            segment_total = current_chapter_segment_total
            processed_segments = current_chapter_segment_processed

            inserted = self.insert_interval_silence(
                chapter_wavs,
                sampling_rate=sampling_rate,
                interval_silence=interval_silence,
            )
            chapter_tensor = torch.cat(inserted, dim=1)
            chapter_tensor = chapter_tensor.cpu()
            chapter_length = chapter_tensor.shape[-1] / sampling_rate
            total_wav_samples += chapter_tensor.shape[-1]

            segment_desc = f"{processed_segments} segment"
            if processed_segments != 1:
                segment_desc += "s"
            if segment_total and segment_total != processed_segments:
                segment_desc += f" out of {segment_total}"

            self._console_log(
                f"[Generation] Chapter {chapter_number}/{active_chapter_count} "
                f"'{chapter_title}' completed in {chapter_length:.2f}s with {segment_desc}."
            )

            chapter_entry = {
                "number": chapter_number,
                "title": chapter_title,
                "segments": processed_segments,
                "duration": chapter_length,
            }

            chapter_tensor_int16 = chapter_tensor.type(torch.int16)

            if output_path:
                base_root, base_ext = os.path.splitext(output_path)
                if active_chapter_count > 1:
                    chapter_path = f"{base_root}{_chapter_suffix(chapter_number, chapter_title)}{base_ext}"
                else:
                    chapter_path = output_path

                if os.path.isfile(chapter_path):
                    os.remove(chapter_path)
                    print(">> remove old wav file:", chapter_path)
                if os.path.dirname(chapter_path) != "":
                    os.makedirs(os.path.dirname(chapter_path), exist_ok=True)
                torchaudio.save(chapter_path, chapter_tensor_int16, sampling_rate)
                self._console_log(f"[Generation] Saved chapter audio to {chapter_path}")
                chapter_entry["path"] = chapter_path
                chapter_entry["filename"] = os.path.basename(chapter_path)
            else:
                wav_data = chapter_tensor_int16.numpy().T
                chapter_entry["audio"] = (sampling_rate, wav_data)

            sequential_chapter_results.append(chapter_entry)
            chapter_wavs.clear()
            current_chapter_number = None
            current_chapter_title = None
            current_chapter_segment_total = None
            current_chapter_segment_processed = 0

        if verbose:
            if text_tokens_list is not None:
                print("text_tokens_list:", text_tokens_list)
                print("segments count:", segments_count)
                print("max_text_tokens_per_segment:", max_text_tokens_per_segment)
            else:
                print("chapter segmentation active; segments streamed sequentially per chapter")
                print("max_text_tokens_per_segment:", max_text_tokens_per_segment)
        do_sample = generation_kwargs.pop("do_sample", True)
        top_p = generation_kwargs.pop("top_p", 0.8)
        top_k = generation_kwargs.pop("top_k", 30)
        temperature = generation_kwargs.pop("temperature", 0.8)
        # autoregressive_batch_size passed as parameter now
        length_penalty = generation_kwargs.pop("length_penalty", 0.0)
        num_beams = generation_kwargs.pop("num_beams", 3)
        repetition_penalty = generation_kwargs.pop("repetition_penalty", 10.0)
        max_mel_tokens = generation_kwargs.pop("max_mel_tokens", 1500)
        sampling_rate = 22050


        try:
            first_segment = next(segments_iter)
        except StopIteration:
            first_segment = None

        if first_segment is None:
            self._console_log("[Generation] No segments found; nothing to synthesize.")
            return None

        segment_stream = itertools.chain([first_segment], segments_iter)

        wavs = []
        gpt_gen_time = 0
        gpt_forward_time = 0
        s2mel_time = 0
        bigvgan_time = 0
        has_warned = False
        synthesis_start = time.perf_counter()
        segments_processed = 0
        synthesis_logged = False

        for segment_tokens, segment_metadata in segment_stream:
            segments_total_snapshot = max(
                segment_metadata.get("segments_total_snapshot", segments_count),
                segments_processed + 1,
            )

            if not synthesis_logged:
                if sequential_chapter_mode and active_chapter_count:
                    chapter_number = segment_metadata.get("chapter_number", 1)
                    chapter_title = segment_metadata.get("chapter_title") or "Chapter"
                    segment_total = segment_metadata.get(
                        "chapter_segment_total",
                        segments_total_snapshot,
                    )
                    self._console_log(
                        f"[Generation] Starting sequential synthesis for chapter {chapter_number}/"
                        f"{active_chapter_count} '{chapter_title}' with {segment_total} segment"
                        f"{'s' if segment_total != 1 else ''}."
                    )
                else:
                    self._console_log(
                        f"[Generation] Starting synthesis for {segments_total_snapshot} segment"
                        f"{'s' if segments_total_snapshot != 1 else ''}."
                    )
                synthesis_logged = True

            if sequential_chapter_mode and active_chapter_count:
                chapter_number = segment_metadata.get("chapter_number") or 1
                if current_chapter_number is None:
                    _begin_new_chapter(segment_metadata)
<<<<<<< HEAD
                elif chapter_number != current_chapter_number and chapter_wavs:
=======
                elif chapter_number != current_chapter_number:
>>>>>>> ea256bee
                    _finalize_current_chapter()
                    _begin_new_chapter(segment_metadata)
                current_chapter_segment_processed += 1

            progress_denominator = max(segments_total_snapshot, 1)
            next_segment_index = segments_processed + 1
            progress_message = f"speech synthesis {next_segment_index}/{progress_denominator}"
            if sequential_chapter_mode and active_chapter_count:
                chapter_number = segment_metadata.get("chapter_number")
                chapters_total = segment_metadata.get("chapters_total", active_chapter_count)
                if chapter_number is not None and chapters_total:
                    progress_message += f" (chapter {chapter_number}/{chapters_total})"
            progress_message += "..."
            self._set_gr_progress(
                0.2 + 0.7 * segments_processed / progress_denominator,
                progress_message,
            )

            segment_start_time = time.perf_counter()

            text_tokens = self.tokenizer.convert_tokens_to_ids(segment_tokens)
            text_tokens = torch.tensor(text_tokens, dtype=torch.int32, device=self.device).unsqueeze(0)
            if verbose:
                print(text_tokens)
                print(f"text_tokens shape: {text_tokens.shape}, text_tokens type: {text_tokens.dtype}")
                text_token_syms = self.tokenizer.convert_ids_to_tokens(text_tokens[0].tolist())
                print("text_token_syms is same as segment tokens", text_token_syms == segment_tokens)

            m_start_time = time.perf_counter()
            with torch.no_grad():
                if self.hybrid_model_device:
                    self.gpt = self.gpt.to(self.device)
                    print(">> [Hybrid] GPT moved to device for inference")

                with torch.amp.autocast(text_tokens.device.type, enabled=self.dtype is not None, dtype=self.dtype):
                    emovec = self.gpt.merge_emovec(
                        spk_cond_emb,
                        emo_cond_emb,
                        torch.tensor([spk_cond_emb.shape[-1]], device=text_tokens.device),
                        torch.tensor([emo_cond_emb.shape[-1]], device=text_tokens.device),
                        alpha=emo_alpha
                    )

                    if emo_vector is not None:
                        emovec = emovec_mat + (1 - torch.sum(weight_vector)) * emovec

                    codes, speech_conditioning_latent = self.gpt.inference_speech(
                        spk_cond_emb,
                        text_tokens,
                        emo_cond_emb,
                        cond_lengths=torch.tensor([spk_cond_emb.shape[-1]], device=text_tokens.device),
                        emo_cond_lengths=torch.tensor([emo_cond_emb.shape[-1]], device=text_tokens.device),
                        emo_vec=emovec,
                        do_sample=do_sample,
                        top_p=top_p,
                        top_k=top_k,
                        temperature=temperature,
                        num_return_sequences=autoregressive_batch_size,
                        length_penalty=length_penalty,
                        num_beams=num_beams,
                        repetition_penalty=repetition_penalty,
                        max_generate_length=max_mel_tokens,
                        **generation_kwargs
                    )

                    if reset_beam_cache_per_segment:
                        try:
                            inf = self.gpt.inference_model
                            if hasattr(inf, "_cache") and inf._cache is not None:
                                inf._cache.reset()
                            if hasattr(inf, "cached_mel_emb"):
                                inf.cached_mel_emb = None
                            if torch.cuda.is_available():
                                torch.cuda.empty_cache()
                        except Exception as _:
                            pass

                gpt_gen_time += time.perf_counter() - m_start_time
                if not has_warned and (codes[:, -1] != self.stop_mel_token).any():
                    warnings.warn(
                        f"WARN: generation stopped due to exceeding `max_mel_tokens` ({max_mel_tokens}). "
                        f"Input text tokens: {text_tokens.shape[1]}. "
                        f"Consider reducing `max_text_tokens_per_segment`({max_text_tokens_per_segment}) or increasing `max_mel_tokens`.",
                        category=RuntimeWarning
                    )
                    has_warned = True

                code_lens = []
                for code in codes:
                    if self.stop_mel_token not in code:
                        code_lens.append(len(code))
                        code_len = len(code)
                    else:
                        len_ = (code == self.stop_mel_token).nonzero(as_tuple=False)[0] + 1
                        code_len = len_ - 1
                    code_lens.append(code_len)
                codes = codes[:, :code_len]
                code_lens = torch.LongTensor(code_lens)
                code_lens = code_lens.to(self.device)

                if max_consecutive_silence > 0:
                    codes, code_lens = self.remove_long_silence(
                        codes,
                        silent_token=52,
                        max_consecutive=max_consecutive_silence,
                    )
                    if verbose:
                        print(f"Applied silence removal with max_consecutive={max_consecutive_silence}")

                if verbose:
                    print(codes, type(codes))
                    print(f"fix codes shape: {codes.shape}, codes type: {codes.dtype}")
                    print(f"code len: {code_lens}")

                m_start_time = time.perf_counter()
                use_speed = torch.zeros(spk_cond_emb.size(0)).to(spk_cond_emb.device).long()
                with torch.amp.autocast(text_tokens.device.type, enabled=self.dtype is not None, dtype=self.dtype):
                    latent = self.gpt(
                        speech_conditioning_latent,
                        text_tokens,
                        torch.tensor([text_tokens.shape[-1]], device=text_tokens.device),
                        codes,
                        torch.tensor([codes.shape[-1]], device=text_tokens.device),
                        emo_cond_emb,
                        cond_mel_lengths=torch.tensor([spk_cond_emb.shape[-1]], device=text_tokens.device),
                        emo_cond_mel_lengths=torch.tensor([emo_cond_emb.shape[-1]], device=text_tokens.device),
                        emo_vec=emovec,
                        use_speed=use_speed,
                    )
                    gpt_forward_time += time.perf_counter() - m_start_time

                    if self.hybrid_model_device:
                        self.gpt = self.gpt.to(self.cpu_device)
                        self._clear_memory_cache()
                        print(">> [Hybrid] GPT moved back to CPU")

                dtype = None
                with torch.amp.autocast(text_tokens.device.type, enabled=dtype is not None, dtype=dtype):
                    m_start_time = time.perf_counter()

                    if self.hybrid_model_device:
                        self.s2mel = self.s2mel.to(self.device)
                        self.semantic_codec = self.semantic_codec.to(self.device)
                        print(">> [Hybrid] S2Mel and semantic_codec moved to device")

                    if hasattr(self.s2mel.models['cfm'].estimator, '_cached_seq_length'):
                        if self.s2mel.models['cfm'].estimator._cached_seq_length != cfm_cache_length:
                            self.s2mel.models['cfm'].estimator.setup_caches(max_batch_size=1, max_seq_length=cfm_cache_length)

                    latent = self.s2mel.models['gpt_layer'](latent)
                    S_infer = self.semantic_codec.quantizer.vq2emb(codes.unsqueeze(1))
                    S_infer = S_infer.transpose(1, 2)
                    S_infer = S_infer + latent
                    target_lengths = (code_lens * latent_multiplier).long()

                    cond = self.s2mel.models['length_regulator'](S_infer,
                                                                 ylens=target_lengths,
                                                                 n_quantizers=3,
                                                                 f0=None)[0]
                    cat_condition = torch.cat([prompt_condition, cond], dim=1)
                    vc_target = self.s2mel.models['cfm'].inference(cat_condition,
                                                                   torch.LongTensor([cat_condition.size(1)]).to(
                                                                       cond.device),
                                                                   ref_mel, style, None, diffusion_steps,
                                                                   inference_cfg_rate=inference_cfg_rate)
                    vc_target = vc_target[:, :, ref_mel.size(-1):]
                    s2mel_time += time.perf_counter() - m_start_time

                    if self.hybrid_model_device:
                        self.s2mel = self.s2mel.to(self.cpu_device)
                        self.semantic_codec = self.semantic_codec.to(self.cpu_device)
                        self._clear_memory_cache()
                        self.bigvgan = self.bigvgan.to(self.device)
                        print(">> [Hybrid] S2Mel/semantic_codec moved to CPU, BigVGAN moved to device")

                    m_start_time = time.perf_counter()
                    wav = self.bigvgan(vc_target.float()).squeeze().unsqueeze(0)
                    print(wav.shape)
                    bigvgan_time += time.perf_counter() - m_start_time

                    if self.hybrid_model_device:
                        self.bigvgan = self.bigvgan.to(self.cpu_device)
                        self._clear_memory_cache()
                        print(">> [Hybrid] BigVGAN moved back to CPU")
                    wav = wav.squeeze(1)

                wav = torch.clamp(32767 * wav, -32767.0, 32767.0)
                if verbose:
                    print(f"wav shape: {wav.shape}", "min:", wav.min(), "max:", wav.max())
                wav_cpu = wav.cpu()
                if sequential_chapter_mode and active_chapter_count:
                    chapter_wavs.append(wav_cpu)
                else:
                    wavs.append(wav_cpu)
<<<<<<< HEAD

                if sequential_chapter_mode and active_chapter_count:
                    total_segments = segment_metadata.get("chapter_segment_total")
                    current_index = segment_metadata.get("chapter_segment_index")
                    if total_segments and current_index and current_index >= total_segments:
                        _finalize_current_chapter()
=======
>>>>>>> ea256bee

            segments_processed += 1
            now = time.perf_counter()
            elapsed_since_start = now - synthesis_start
            segment_elapsed = now - segment_start_time

            total_snapshot = max(segments_total_snapshot, segments_processed)
            remaining_segments_known = max(total_snapshot - segments_processed, 0)

            chapter_suffix = ""
            chapter_idx = segment_metadata.get("chapter_index")
            chapter_title = segment_metadata.get("chapter_title")
            if chapter_title:
                display_title = chapter_title if len(chapter_title) <= 60 else chapter_title[:57] + "..."
                if chapter_idx is not None:
                    chapter_suffix = f" [Chapter {chapter_idx + 1}: {display_title}]"
                else:
                    chapter_suffix = f" [Chapter: {display_title}]"

            pending_chapters = 0
            if sequential_chapter_mode and active_chapter_count:
                chapter_number = segment_metadata.get("chapter_number") or 0
                chapters_total = segment_metadata.get("chapters_total", active_chapter_count) or 0
                pending_chapters = max(chapters_total - chapter_number, 0)

            if segments_processed > 0 and remaining_segments_known > 0:
                avg_time = elapsed_since_start / segments_processed
                eta_seconds = avg_time * remaining_segments_known
                eta_str = f"{eta_seconds:.1f}s"
            elif sequential_chapter_mode and pending_chapters > 0:
                eta_str = "pending chapters"
            else:
                eta_str = "0.0s"

            pending_note = ""
            if sequential_chapter_mode and pending_chapters > 0:
                pending_note = (
                    f", {pending_chapters} chapter"
                    f"{'s' if pending_chapters != 1 else ''} awaiting segmentation"
                )

            self._console_log(
                f"[Generation] Finished segment {segments_processed}/{total_snapshot}{chapter_suffix} "
                f"in {segment_elapsed:.2f}s ({elapsed_since_start:.1f}s elapsed, "
                f"{remaining_segments_known} remaining{pending_note}, ETA {eta_str})."
            )

        if sequential_chapter_mode and active_chapter_count:
            _finalize_current_chapter()

        segments_count = max(segments_count, segments_processed)
        end_time = time.perf_counter()
        synthesis_elapsed = end_time - synthesis_start
        if segments_count:
            avg_segment_time = synthesis_elapsed / segments_count
            self._console_log(
                f"[Generation] Completed synthesis of {segments_count} segments in {synthesis_elapsed:.2f}s "
                f"(avg {avg_segment_time:.2f}s/segment)."
            )

        if sequential_chapter_mode and active_chapter_count:
            self._set_gr_progress(0.9, "saving chapter audio...")
            chapter_count = len(sequential_chapter_results)
            total_wav_length = total_wav_samples / sampling_rate if total_wav_samples else 0.0
            print(f">> gpt_gen_time: {gpt_gen_time:.2f} seconds")
            print(f">> gpt_forward_time: {gpt_forward_time:.2f} seconds")
            print(f">> s2mel_time: {s2mel_time:.2f} seconds")
            print(f">> bigvgan_time: {bigvgan_time:.2f} seconds")
            print(f">> Total inference time: {end_time - start_time:.2f} seconds")
            if total_wav_length > 0:
                print(
                    f">> Generated audio length: {total_wav_length:.2f} seconds across {chapter_count} chapter"
                    f"{'s' if chapter_count != 1 else ''}"
                )
                print(f">> RTF: {(end_time - start_time) / total_wav_length:.4f}")

            if output_path:
                has_path = any(entry.get("path") for entry in sequential_chapter_results)
                if not has_path:
                    return None
            else:
                has_audio = any(entry.get("audio") for entry in sequential_chapter_results)
                if not has_audio:
                    return None
            return sequential_chapter_results

        self._set_gr_progress(0.9, "saving audio...")
        wavs = self.insert_interval_silence(wavs, sampling_rate=sampling_rate, interval_silence=interval_silence)
        wav = torch.cat(wavs, dim=1)
        wav_length = wav.shape[-1] / sampling_rate
        print(f">> gpt_gen_time: {gpt_gen_time:.2f} seconds")
        print(f">> gpt_forward_time: {gpt_forward_time:.2f} seconds")
        print(f">> s2mel_time: {s2mel_time:.2f} seconds")
        print(f">> bigvgan_time: {bigvgan_time:.2f} seconds")
        print(f">> Total inference time: {end_time - start_time:.2f} seconds")
        print(f">> Generated audio length: {wav_length:.2f} seconds")
        print(f">> RTF: {(end_time - start_time) / wav_length:.4f}")

        # save audio
        wav = wav.cpu()  # to cpu
        if output_path:
            # 直接保存音频到指定路径中
            if os.path.isfile(output_path):
                os.remove(output_path)
                print(">> remove old wav file:", output_path)
            if os.path.dirname(output_path) != "":
                os.makedirs(os.path.dirname(output_path), exist_ok=True)
            torchaudio.save(output_path, wav.type(torch.int16), sampling_rate)
            print(">> wav file saved to:", output_path)
            return output_path
        else:
            # 返回以符合Gradio的格式要求
            wav_data = wav.type(torch.int16)
            wav_data = wav_data.numpy().T
            return (sampling_rate, wav_data)


def find_most_similar_cosine(query_vector, matrix):
    query_vector = query_vector.float()
    matrix = matrix.float()

    similarities = F.cosine_similarity(query_vector, matrix, dim=1)
    most_similar_index = torch.argmax(similarities)
    return most_similar_index

class QwenEmotion:
    def __init__(self, model_dir):
        self.model_dir = model_dir
        self.model = None
        self.tokenizer = None
        self.model_loaded = False
        self.prompt = "文本情感分类"

    def load_model(self):
        """Lazy load the model when first needed"""
        if not self.model_loaded:
            self.tokenizer = AutoTokenizer.from_pretrained(self.model_dir)
            self.model = AutoModelForCausalLM.from_pretrained(
                self.model_dir,
                torch_dtype="float16",  # "auto"
                device_map="auto"
            )
            self.model_loaded = True
        self.cn_key_to_en = {
            "高兴": "happy",
            "愤怒": "angry",
            "悲伤": "sad",
            "恐惧": "afraid",
            "反感": "disgusted",
            # TODO: the "低落" (melancholic) emotion will always be mapped to
            # "悲伤" (sad) by QwenEmotion's text analysis. it doesn't know the
            # difference between those emotions even if user writes exact words.
            # SEE: `self.melancholic_words` for current workaround.
            "低落": "melancholic",
            "惊讶": "surprised",
            "自然": "calm",
        }
        self.desired_vector_order = ["高兴", "愤怒", "悲伤", "恐惧", "反感", "低落", "惊讶", "自然"]
        self.melancholic_words = {
            # emotion text phrases that will force QwenEmotion's "悲伤" (sad) detection
            # to become "低落" (melancholic) instead, to fix limitations mentioned above.
            "低落",
            "melancholy",
            "melancholic",
            "depression",
            "depressed",
            "gloomy",
        }
        self.max_score = 1.2
        self.min_score = 0.0

    def clamp_score(self, value):
        return max(self.min_score, min(self.max_score, value))

    def convert(self, content):
        # generate emotion vector dictionary:
        # - insert values in desired order (Python 3.7+ `dict` remembers insertion order)
        # - convert Chinese keys to English
        # - clamp all values to the allowed min/max range
        # - use 0.0 for any values that were missing in `content`
        emotion_dict = {
            self.cn_key_to_en[cn_key]: self.clamp_score(content.get(cn_key, 0.0))
            for cn_key in self.desired_vector_order
        }

        # default to a calm/neutral voice if all emotion vectors were empty
        if all(val <= 0.0 for val in emotion_dict.values()):
            print(">> no emotions detected; using default calm/neutral voice")
            emotion_dict["calm"] = 1.0

        return emotion_dict

    def inference(self, text_input):
        # Load model on first use
        if not self.model_loaded:
            self.load_model()

        start = time.time()
        messages = [
            {"role": "system", "content": f"{self.prompt}"},
            {"role": "user", "content": f"{text_input}"}
        ]
        text = self.tokenizer.apply_chat_template(
            messages,
            tokenize=False,
            add_generation_prompt=True,
            enable_thinking=False,
        )
        model_inputs = self.tokenizer([text], return_tensors="pt").to(self.model.device)

        # conduct text completion
        generated_ids = self.model.generate(
            **model_inputs,
            max_new_tokens=32768,
            pad_token_id=self.tokenizer.eos_token_id
        )
        output_ids = generated_ids[0][len(model_inputs.input_ids[0]):].tolist()

        # parsing thinking content
        try:
            # rindex finding 151668 (</think>)
            index = len(output_ids) - output_ids[::-1].index(151668)
        except ValueError:
            index = 0

        content = self.tokenizer.decode(output_ids[index:], skip_special_tokens=True)

        # decode the JSON emotion detections as a dictionary
        try:
            content = json.loads(content)
        except json.decoder.JSONDecodeError:
            # invalid JSON; fallback to manual string parsing
            # print(">> parsing QwenEmotion response", content)
            content = {
                m.group(1): float(m.group(2))
                for m in re.finditer(r'([^\s":.,]+?)"?\s*:\s*([\d.]+)', content)
            }
            # print(">> dict result", content)

        # workaround for QwenEmotion's inability to distinguish "悲伤" (sad) vs "低落" (melancholic).
        # if we detect any of the IndexTTS "melancholic" words, we swap those vectors
        # to encode the "sad" emotion as "melancholic" (instead of sadness).
        text_input_lower = text_input.lower()
        if any(word in text_input_lower for word in self.melancholic_words):
            # print(">> before vec swap", content)
            content["悲伤"], content["低落"] = content.get("低落", 0.0), content.get("悲伤", 0.0)
            # print(">>  after vec swap", content)

        return self.convert(content)


if __name__ == "__main__":
    prompt_wav = "examples/voice_01.wav"
    text = '欢迎大家来体验indextts2，并给予我们意见与反馈，谢谢大家。'

    tts = IndexTTS2(cfg_path="checkpoints/config.yaml", model_dir="checkpoints", use_cuda_kernel=False)
    tts.infer(spk_audio_prompt=prompt_wav, text=text, output_path="gen.wav", verbose=True)<|MERGE_RESOLUTION|>--- conflicted
+++ resolved
@@ -666,7 +666,6 @@
         segments_count = 0
         sequential_chapter_mode = False
         active_chapter_count = 0
-<<<<<<< HEAD
 
         sanitized_chapters = []
         if chapter_segments:
@@ -694,72 +693,10 @@
                 "[Generation] Chapter segmentation list is empty; falling back to full text."
             )
 
-=======
-
-        sanitized_chapters = []
-        if chapter_segments:
-            for idx, chapter in enumerate(chapter_segments):
-                if not isinstance(chapter, dict):
-                    continue
-                chapter_text = chapter.get("text") or ""
-                chapter_title = chapter.get("title") or f"Chapter {idx + 1}"
-                if not chapter_text.strip():
-                    continue
-                sanitized_chapters.append((idx, chapter_title, chapter_text))
-
-        if sanitized_chapters:
-            active_chapter_count = len(sanitized_chapters)
-            sequential_chapter_mode = True
-            self._console_log(
-                f"[Generation] Chapter segmentation enabled for {active_chapter_count} chapter"
-                f"{'s' if active_chapter_count != 1 else ''}; synthesizing sequentially."
-            )
-        elif chapter_segments:
-            self._console_log(
-                "[Generation] Chapter segmentation list is empty; falling back to full text."
-            )
-
-        def _stream_chapter_segments(local_order, chapter_idx, chapter_title, chapter_text):
-            nonlocal segments_count
-
-            tokens_start = time.perf_counter()
-            chapter_tokens = self.tokenizer.tokenize(chapter_text)
-            tokens_elapsed = time.perf_counter() - tokens_start
-            self._console_log(
-                f"[Generation] Chapter {local_order + 1}/{active_chapter_count} "
-                f"'{chapter_title}' tokenized into {len(chapter_tokens)} tokens in {tokens_elapsed:.2f}s."
-            )
-
-            split_start = time.perf_counter()
-            split_segments = self.tokenizer.split_segments(
-                chapter_tokens,
-                max_text_tokens_per_segment=max_text_tokens_per_segment,
-            )
-            split_elapsed = time.perf_counter() - split_start
-            segment_total = len(split_segments)
-            self._console_log(
-                f"[Generation] Chapter '{chapter_title}' prepared {segment_total} segment"
-                f"{'s' if segment_total != 1 else ''} in {split_elapsed:.2f}s."
-            )
-
-            segments_count += segment_total
-            for local_segment_index, segment_tokens in enumerate(split_segments):
-                yield segment_tokens, {
-                    "chapter_index": chapter_idx,
-                    "chapter_title": chapter_title,
-                    "chapter_number": local_order + 1,
-                    "chapters_total": active_chapter_count,
-                    "chapter_segment_index": local_segment_index + 1,
-                    "chapter_segment_total": segment_total,
-                    "segments_total_snapshot": segments_count,
-                }
-
->>>>>>> ea256bee
         def segment_iterator():
             nonlocal segments_count, text_tokens_list
 
             if sequential_chapter_mode:
-<<<<<<< HEAD
                 while chapter_queue:
                     (
                         local_order,
@@ -778,15 +715,9 @@
                     self._console_log(
                         f"[Generation] Chapter {local_order + 1}/{active_chapter_count} "
                         f"'{chapter_title}' tokenized into {len(chapter_tokens)} tokens in {tokens_elapsed:.2f}s."
-=======
-                for local_order, (chapter_idx, chapter_title, chapter_text) in enumerate(sanitized_chapters):
-                    yield from _stream_chapter_segments(
-                        local_order, chapter_idx, chapter_title, chapter_text
->>>>>>> ea256bee
                     )
                 return
 
-<<<<<<< HEAD
                     split_start = time.perf_counter()
                     split_segments = self.tokenizer.split_segments(
                         chapter_tokens,
@@ -818,8 +749,6 @@
                     chapter_queue.popleft()
                 return
 
-=======
->>>>>>> ea256bee
             text_tokens_list = self.tokenizer.tokenize(text)
             base_segments = self.tokenizer.split_segments(
                 text_tokens_list, max_text_tokens_per_segment
@@ -829,91 +758,6 @@
                 yield segment_tokens, {
                     "segments_total_snapshot": segments_count,
                 }
-<<<<<<< HEAD
-=======
-
-        segments_iter = segment_iterator()
-
-        sequential_chapter_results = []
-        chapter_wavs = []
-        current_chapter_number = None
-        current_chapter_title = None
-        current_chapter_segment_total = None
-        current_chapter_segment_processed = 0
-        total_wav_samples = 0
-
-        def _chapter_suffix(number, title):
-            safe_title = (title or "").strip()
-            if safe_title:
-                safe_title = re.sub(r"[^A-Za-z0-9]+", "_", safe_title).strip("_")
-                safe_title = safe_title[:32]
-                if safe_title:
-                    return f"_ch{number:02d}_{safe_title}"
-            return f"_ch{number:02d}"
-
-        def _begin_new_chapter(segment_metadata):
-            nonlocal current_chapter_number, current_chapter_title, current_chapter_segment_total, current_chapter_segment_processed
-            current_chapter_number = segment_metadata.get("chapter_number") or 1
-            current_chapter_title = segment_metadata.get("chapter_title") or "Chapter"
-            current_chapter_segment_total = segment_metadata.get("chapter_segment_total")
-            current_chapter_segment_processed = 0
-            chapter_wavs.clear()
-
-        def _finalize_current_chapter():
-            nonlocal chapter_wavs, total_wav_samples, sequential_chapter_results, current_chapter_segment_processed
-            if not chapter_wavs:
-                return
-
-            inserted = self.insert_interval_silence(
-                chapter_wavs,
-                sampling_rate=sampling_rate,
-                interval_silence=interval_silence,
-            )
-            chapter_tensor = torch.cat(inserted, dim=1)
-            chapter_tensor = chapter_tensor.cpu()
-            chapter_length = chapter_tensor.shape[-1] / sampling_rate
-            total_wav_samples += chapter_tensor.shape[-1]
-
-            segment_desc = f"{current_chapter_segment_processed} segment"
-            if current_chapter_segment_processed != 1:
-                segment_desc += "s"
-            if current_chapter_segment_total and current_chapter_segment_total != current_chapter_segment_processed:
-                segment_desc += f" out of {current_chapter_segment_total}"
-
-            self._console_log(
-                f"[Generation] Chapter {current_chapter_number}/{active_chapter_count} "
-                f"'{current_chapter_title}' completed in {chapter_length:.2f}s with {segment_desc}."
-            )
-
-            chapter_entry = {
-                "number": current_chapter_number,
-                "title": current_chapter_title,
-                "segments": current_chapter_segment_processed,
-                "duration": chapter_length,
-            }
-
-            chapter_tensor_int16 = chapter_tensor.type(torch.int16)
-
-            if output_path:
-                base_root, base_ext = os.path.splitext(output_path)
-                if active_chapter_count > 1:
-                    chapter_path = f"{base_root}{_chapter_suffix(current_chapter_number, current_chapter_title)}{base_ext}"
-                else:
-                    chapter_path = output_path
-
-                if os.path.isfile(chapter_path):
-                    os.remove(chapter_path)
-                    print(">> remove old wav file:", chapter_path)
-                if os.path.dirname(chapter_path) != "":
-                    os.makedirs(os.path.dirname(chapter_path), exist_ok=True)
-                torchaudio.save(chapter_path, chapter_tensor_int16, sampling_rate)
-                self._console_log(f"[Generation] Saved chapter audio to {chapter_path}")
-                chapter_entry["path"] = chapter_path
-                chapter_entry["filename"] = os.path.basename(chapter_path)
-            else:
-                wav_data = chapter_tensor_int16.numpy().T
-                chapter_entry["audio"] = (sampling_rate, wav_data)
->>>>>>> ea256bee
 
             sequential_chapter_results.append(chapter_entry)
             chapter_wavs.clear()
@@ -1083,11 +927,7 @@
                 chapter_number = segment_metadata.get("chapter_number") or 1
                 if current_chapter_number is None:
                     _begin_new_chapter(segment_metadata)
-<<<<<<< HEAD
                 elif chapter_number != current_chapter_number and chapter_wavs:
-=======
-                elif chapter_number != current_chapter_number:
->>>>>>> ea256bee
                     _finalize_current_chapter()
                     _begin_new_chapter(segment_metadata)
                 current_chapter_segment_processed += 1
@@ -1282,15 +1122,12 @@
                     chapter_wavs.append(wav_cpu)
                 else:
                     wavs.append(wav_cpu)
-<<<<<<< HEAD
 
                 if sequential_chapter_mode and active_chapter_count:
                     total_segments = segment_metadata.get("chapter_segment_total")
                     current_index = segment_metadata.get("chapter_segment_index")
                     if total_segments and current_index and current_index >= total_segments:
                         _finalize_current_chapter()
-=======
->>>>>>> ea256bee
 
             segments_processed += 1
             now = time.perf_counter()
