--- conflicted
+++ resolved
@@ -726,7 +726,6 @@
 
         def segment_iterator():
             nonlocal segments_count, text_tokens_list
-<<<<<<< HEAD
 
             if sequential_chapter_mode:
                 for local_order, (chapter_idx, chapter_title, chapter_text) in enumerate(sanitized_chapters):
@@ -735,16 +734,6 @@
                     )
                 return
 
-=======
-
-            if sequential_chapter_mode:
-                for local_order, (chapter_idx, chapter_title, chapter_text) in enumerate(sanitized_chapters):
-                    yield from _stream_chapter_segments(
-                        local_order, chapter_idx, chapter_title, chapter_text
-                    )
-                return
-
->>>>>>> 4bb90904
             text_tokens_list = self.tokenizer.tokenize(text)
             base_segments = self.tokenizer.split_segments(
                 text_tokens_list, max_text_tokens_per_segment
@@ -754,8 +743,6 @@
                 yield segment_tokens, {
                     "segments_total_snapshot": segments_count,
                 }
-<<<<<<< HEAD
-=======
 
         segments_iter = segment_iterator()
 
@@ -838,7 +825,6 @@
             else:
                 wav_data = chapter_tensor_int16.numpy().T
                 chapter_entry["audio"] = (sampling_rate, wav_data)
->>>>>>> 4bb90904
 
             sequential_chapter_results.append(chapter_entry)
             chapter_wavs.clear()
