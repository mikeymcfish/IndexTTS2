import html
import importlib.util
import json
import math
import os
import sys
import threading
import time
import glob
import platform
import subprocess
import tempfile
import shutil
import re

import warnings

warnings.filterwarnings("ignore", category=FutureWarning)
warnings.filterwarnings("ignore", category=UserWarning)


def console_log(message):
    """Emit console logs immediately so users can see progress."""
    print(message, flush=True)

# pandas removed - not needed, using native list format instead

current_dir = os.path.dirname(os.path.abspath(__file__))
sys.path.append(current_dir)
sys.path.append(os.path.join(current_dir, "indextts"))

import argparse
parser = argparse.ArgumentParser(
    description="IndexTTS WebUI",
    formatter_class=argparse.ArgumentDefaultsHelpFormatter,
)
parser.add_argument("--verbose", action="store_true", default=False, help="Enable verbose mode")
parser.add_argument("--port", type=int, default=7860, help="Port to run the web UI on")
parser.add_argument("--host", type=str, default="0.0.0.0", help="Host to run the web UI on")
parser.add_argument("--model_dir", type=str, default="./checkpoints", help="Model checkpoints directory")
parser.add_argument("--fp16", action="store_true", default=False, help="Use FP16 for inference if available")
parser.add_argument("--deepspeed", action="store_true", default=False, help="Use DeepSpeed to accelerate if available")
parser.add_argument("--cuda_kernel", action="store_true", default=False, help="Use CUDA kernel for inference if available")
parser.add_argument("--gui_seg_tokens", type=int, default=80, help="GUI: Max tokens per generation segment")
parser.add_argument("--share", action="store_true", default=False, help="Enable Gradio live sharing to create a public link")
cmd_args = parser.parse_args()

if not os.path.exists(cmd_args.model_dir):
    print(f"Model directory {cmd_args.model_dir} does not exist. Please download the model first.")
    sys.exit(1)

for file in [
    "bpe.model",
    "gpt.pth",
    "config.yaml",
    "s2mel.pth",
    "wav2vec2bert_stats.pt"
]:
    file_path = os.path.join(cmd_args.model_dir, file)
    if not os.path.exists(file_path):
        print(f"Required file {file_path} does not exist. Please download it.")
        sys.exit(1)

import gradio as gr
from indextts.infer_v2 import IndexTTS2
from tools.i18n.i18n import I18nAuto
from tools.vocal_isolation import (
    VocalIsolationError,
    isolate_vocals_with_demucs,
)

i18n = I18nAuto(language="Auto")
MODE = 'local'
tts = IndexTTS2(model_dir=cmd_args.model_dir,
                cfg_path=os.path.join(cmd_args.model_dir, "config.yaml"),
                use_fp16=cmd_args.fp16,
                use_deepspeed=cmd_args.deepspeed,
                use_cuda_kernel=cmd_args.cuda_kernel,
                )
# 支持的语言列表
LANGUAGES = {
    "中文": "zh_CN",
    "English": "en_US"
}
EMO_CHOICES_ALL = ["Same as speaker voice",
                "Use emotion reference audio",
                "Use emotion vector control",
                "Use emotion text description"]

os.makedirs("outputs/tasks",exist_ok=True)
os.makedirs("prompts",exist_ok=True)
os.makedirs("outputs/used_audios",exist_ok=True)

MAX_LENGTH_TO_USE_SPEED = 70
TEXT_FILE_SIZE_LIMIT = 2 * 1024 * 1024  # 2 MB limit for uploaded text files

# Console logging helpers for long-running segmentation previews
def log_segmentation_progress(prefix, processed, total, start_time, last_log_time=None, min_interval=1.0):
    """Log incremental segmentation progress with ETA estimation."""
    if total <= 0:
        return last_log_time

    now = time.perf_counter()
    if processed == total or last_log_time is None or (now - last_log_time) >= min_interval:
        elapsed = max(now - start_time, 1e-6)
        rate = processed / elapsed
        remaining = total - processed
        if remaining <= 0:
            eta_str = "0.0s"
        elif rate > 0:
            eta = remaining / rate
            eta_str = f"{eta:.1f}s"
        else:
            eta_str = "estimating..."

        console_log(
            f"[{prefix}] {processed}/{total} segments processed "
            f"({elapsed:.1f}s elapsed, ETA {eta_str})"
        )
        return now

    return last_log_time


def log_segmentation_summary(prefix, total_segments, total_tokens, elapsed):
    """Log a summary line for segmentation work."""
    elapsed = max(elapsed, 1e-6)
    if total_segments:
        rate = total_segments / elapsed
        console_log(
            f"[{prefix}] Completed {total_segments} segments "
            f"({total_tokens} tokens) in {elapsed:.2f}s ({rate:.2f} seg/s)"
        )
    else:
        console_log(f"[{prefix}] No segments produced (elapsed {elapsed:.2f}s)")


# Try to import pydub for MP3 export
try:
    from pydub import AudioSegment
    MP3_AVAILABLE = True
except ImportError:
    MP3_AVAILABLE = False
    print("Warning: pydub not installed. MP3 export will not be available.")
    print("To enable MP3 export, install pydub: pip install pydub")

try:
    from mutagen.id3 import ID3, CHAP, CTOC, TIT2
    from mutagen.mp3 import MP3
    MUTAGEN_AVAILABLE = True
except ImportError:
    MUTAGEN_AVAILABLE = False
    print("Warning: mutagen not installed. MP3 chapter metadata will not be added.")


DEMUCS_AVAILABLE = importlib.util.find_spec("demucs") is not None
if not DEMUCS_AVAILABLE:
    print(
        "Warning: demucs not installed. Vocal isolation will be disabled until you run "
        "`pip install demucs`."
    )

# Check if FFmpeg is available
def check_ffmpeg():
    try:
        result = subprocess.run(['ffmpeg', '-version'],
                              stdout=subprocess.PIPE,
                              stderr=subprocess.PIPE,
                              text=True)
        return result.returncode == 0
    except FileNotFoundError:
        return False

FFMPEG_AVAILABLE = check_ffmpeg()
if not FFMPEG_AVAILABLE:
    print("Warning: FFmpeg not found in PATH. Video/audio processing will not work.")
    print("Please install FFmpeg: https://ffmpeg.org/download.html")

def get_next_file_number(output_dir="outputs", target_folder=None, prefix=""):
    """Get the next available file number in sequence."""
    if target_folder:
        output_dir = target_folder

    os.makedirs(output_dir, exist_ok=True)

    # Find all existing files with our naming pattern
    existing_files = glob.glob(os.path.join(output_dir, f"{prefix}[0-9][0-9][0-9][0-9].*"))

    if not existing_files:
        return 1

    # Extract numbers from filenames
    numbers = []
    for filepath in existing_files:
        filename = os.path.basename(filepath)
        # Remove prefix if present
        if prefix:
            filename = filename[len(prefix):]
        # Extract the 4-digit number
        try:
            num_str = filename[:4]
            if num_str.isdigit():
                numbers.append(int(num_str))
        except:
            continue

    if numbers:
        return max(numbers) + 1
    else:
        return 1

def open_outputs_folder():
    """Open the outputs folder in the system's file manager (cross-platform)."""
    output_dir = os.path.abspath("outputs")
    os.makedirs(output_dir, exist_ok=True)

    system = platform.system()
    try:
        if system == "Windows":
            os.startfile(output_dir)
        elif system == "Darwin":  # macOS
            subprocess.run(["open", output_dir])
        else:  # Linux and other Unix-like systems
            subprocess.run(["xdg-open", output_dir])
        print(f"Opened outputs folder: {output_dir}")
    except Exception as e:
        print(f"Failed to open outputs folder: {str(e)}")

def generate_output_path(target_folder=None, filename=None, save_as_mp3=False, prefix=""):
    """Generate output file path with sequential numbering."""
    output_dir = target_folder if target_folder else "outputs"
    os.makedirs(output_dir, exist_ok=True)

    if filename:
        # Use provided filename
        extension = ".mp3" if save_as_mp3 and MP3_AVAILABLE else ".wav"
        if not filename.endswith(('.wav', '.mp3')):
            filename = filename + extension
        return os.path.join(output_dir, filename)
    else:
        # Use sequential numbering
        next_num = get_next_file_number(output_dir, target_folder, prefix)
        extension = ".mp3" if save_as_mp3 and MP3_AVAILABLE else ".wav"
        filename = f"{prefix}{next_num:04d}{extension}"
        return os.path.join(output_dir, filename)

def convert_wav_to_mp3(wav_path, mp3_path, bitrate="256k"):
    """Convert WAV file to MP3 using pydub."""
    if not MP3_AVAILABLE:
        print("Warning: MP3 conversion not available. Keeping WAV format.")
        return wav_path

    try:
        audio = AudioSegment.from_wav(wav_path)
        audio.export(mp3_path, format="mp3", bitrate=bitrate)
        # Remove the original WAV file
        os.remove(wav_path)
        return mp3_path
    except Exception as e:
        print(f"Error converting to MP3: {e}")
        return wav_path


def resolve_uploaded_file_path(file_input):
    """Resolve the filesystem path from a Gradio file input."""
    if not file_input:
        return None

    if isinstance(file_input, str):
        return file_input

    if isinstance(file_input, dict):
        return file_input.get("name") or file_input.get("path")

    return getattr(file_input, "name", None)


def format_timecode(milliseconds):
    """Format milliseconds into HH:MM:SS or MM:SS."""
    try:
        total_ms = max(0, int(milliseconds))
    except (TypeError, ValueError):
        total_ms = 0
    seconds, _ = divmod(total_ms, 1000)
    minutes, seconds = divmod(seconds, 60)
    hours, minutes = divmod(minutes, 60)
    if hours:
        return f"{hours:02d}:{minutes:02d}:{seconds:02d}"
    return f"{minutes:02d}:{seconds:02d}"


def parse_max_tokens(max_text_tokens_per_segment):
    """Parse and clamp the max tokens per segment value from UI input."""
    if not max_text_tokens_per_segment:
        return 120
    try:
        max_tokens = int(float(str(max_text_tokens_per_segment).strip()))
        return max(20, min(max_tokens, tts.cfg.gpt.max_text_tokens))
    except (ValueError, TypeError):
        return 120


def build_segments_preview_data(text, max_tokens, log_prefix="Segmentation preview (standard)"):
    """Build preview rows for segmented text."""
    if not text or not text.strip():
        return []

    try:
        start_time = time.perf_counter()
        char_count = len(text)
        console_log(f"[{log_prefix}] Tokenizing {char_count} characters...")
        token_start = time.perf_counter()
        text_tokens_list = tts.tokenizer.tokenize(text)
        token_elapsed = time.perf_counter() - token_start
        token_count = len(text_tokens_list)
        console_log(
            f"[{log_prefix}] Tokenized {token_count} tokens in {token_elapsed:.2f}s; splitting into segments (max {max_tokens})."
        )

        segment_start = time.perf_counter()
        segments = tts.tokenizer.split_segments(
            text_tokens_list,
            max_text_tokens_per_segment=max_tokens,
        )
        split_elapsed = time.perf_counter() - segment_start
        console_log(
            f"[{log_prefix}] Created {len(segments)} raw segments in {split_elapsed:.2f}s; assembling preview rows..."
        )

        data = []
        total_tokens = 0
        assembly_start = time.perf_counter()
        last_log_time = None
        for i, segment_tokens in enumerate(segments):
            segment_str = ''.join(segment_tokens)
            tokens_count = len(segment_tokens)
            total_tokens += tokens_count
            data.append([i, segment_str, tokens_count])
            last_log_time = log_segmentation_progress(
                f"{log_prefix} assembly",
                i + 1,
                len(segments),
                assembly_start,
                last_log_time,
                min_interval=0.5,
            )
        elapsed = time.perf_counter() - start_time
        log_segmentation_summary(log_prefix, len(segments), total_tokens, elapsed)
        return data
    except Exception as exc:
        console_log(f"Error building segments preview: {exc}")
        return []


def build_chapter_signature(chapters_state):
    """Create a stable signature from chapter matches for change detection."""
    signature_entries = []
    if isinstance(chapters_state, (list, tuple)):
        for idx, chapter in enumerate(chapters_state):
            if not isinstance(chapter, dict):
                continue
            title = chapter.get("title")
            if isinstance(title, str):
                title = title.strip()
            else:
                title = ""
            if not title:
                title = f"Chapter {idx + 1}"
            try:
                start_char = int(chapter.get("start_char", 0))
            except (TypeError, ValueError):
                start_char = 0
            signature_entries.append((max(0, start_char), title))

    signature_entries.sort(key=lambda item: item[0])
    deduped = []
    for start, title in signature_entries:
        if deduped and start == deduped[-1][0] and title == deduped[-1][1]:
            continue
        deduped.append((start, title))
    return tuple(deduped)


def build_segmentation_chapters(text, chapters_state):
    """Build ordered chapter chunks for chapter-aware segmentation."""
    sanitized_text = text or ""
    total_length = len(sanitized_text)
    if total_length == 0:
        return []

    signature_entries = list(build_chapter_signature(chapters_state))
    chunks = []

    if not signature_entries:
        if sanitized_text.strip():
            chunks.append({
                "title": "Full Text",
                "start": 0,
                "end": total_length,
                "text": sanitized_text,
            })
        return chunks

    # Preface chunk before first chapter
    first_start = signature_entries[0][0]
    if first_start > 0:
        prefix_text = sanitized_text[:first_start]
        if prefix_text.strip():
            chunks.append({
                "title": "Preface",
                "start": 0,
                "end": first_start,
                "text": prefix_text,
            })

    for entry_idx, (start_char, title) in enumerate(signature_entries):
        start = max(0, min(total_length, start_char))
        next_start = total_length
        if entry_idx + 1 < len(signature_entries):
            next_start = max(start, min(total_length, signature_entries[entry_idx + 1][0]))
        chapter_text = sanitized_text[start:next_start]
        if not chapter_text.strip():
            continue
        chunks.append({
            "title": title,
            "start": start,
            "end": next_start,
            "text": chapter_text,
        })

    if chunks:
        last_end = chunks[-1]["end"]
    else:
        last_end = 0

    if last_end < total_length:
        trailing_text = sanitized_text[last_end:]
        if trailing_text.strip():
            chunks.append({
                "title": "Postscript",
                "start": last_end,
                "end": total_length,
                "text": trailing_text,
            })

    # Ensure index order metadata
    for idx, chunk in enumerate(chunks):
        chunk["index"] = idx

    return chunks


def format_token_analysis(total_tokens, segment_count, max_tokens, chapter_count=None):
    """Format a human-readable token analysis message."""
    if total_tokens is None or segment_count is None:
        return ""

    segment_part = f"across {segment_count} segment{'s' if segment_count != 1 else ''}" if segment_count else "with no segments"
    message = (
        f"📊 Token analysis: {total_tokens} token{'s' if total_tokens != 1 else ''} "
        f"{segment_part} (max {max_tokens} tokens/segment)."
    )

    if chapter_count is not None:
        message += f" Chapter segmentation active for {chapter_count} chapter{'s' if chapter_count != 1 else ''}."

    return message


def build_chapter_table(chapters, text_length, total_duration_ms=None):
    """Create table rows for chapter preview display."""
    rows = []
    safe_text_length = max(1, int(text_length) if text_length else 1)
    for idx, chapter in enumerate(chapters or []):
        title = chapter.get("title") or f"Chapter {idx + 1}"
        start_char = max(0, int(chapter.get("start_char", 0)))

        if "start_ms" in chapter:
            start_display = format_timecode(chapter.get("start_ms", 0))
        elif total_duration_ms is not None:
            ratio = min(1.0, start_char / safe_text_length)
            start_display = format_timecode(int(total_duration_ms * ratio))
        else:
            ratio = start_char / safe_text_length
            start_display = f"{ratio * 100:.1f}% of text"

        rows.append([idx + 1, title, start_char, start_display])
    return rows


def apply_chapters_to_mp3(mp3_path, text, chapters):
    """Apply chapter metadata to an MP3 file using mutagen."""
    if not MUTAGEN_AVAILABLE:
        raise RuntimeError("mutagen is not available to write chapter metadata")
    if not os.path.exists(mp3_path):
        raise FileNotFoundError(f"MP3 file not found: {mp3_path}")

    audio = MP3(mp3_path, ID3=ID3)
    total_duration_ms = int(audio.info.length * 1000) if audio.info and audio.info.length else 0
    text_length = len(text or "")

    sorted_chapters = sorted(
        [
            {
                "title": (chapter.get("title") or f"Chapter {idx + 1}").strip() or f"Chapter {idx + 1}",
                "start_char": max(0, int(chapter.get("start_char", 0))),
            }
            for idx, chapter in enumerate(chapters or [])
        ],
        key=lambda item: item["start_char"],
    )

    if not sorted_chapters:
        return total_duration_ms, []

    if audio.tags is None:
        audio.add_tags()
    else:
        audio.tags.delall("CHAP")
        audio.tags.delall("CTOC")

    safe_text_length = max(1, text_length)
    chapter_entries = []
    for chapter in sorted_chapters:
        ratio = min(1.0, chapter["start_char"] / safe_text_length)
        start_ms = int(total_duration_ms * ratio) if total_duration_ms else 0
        chapter_entries.append(
            {
                "title": chapter["title"],
                "start_char": chapter["start_char"],
                "start_ms": start_ms,
            }
        )

    # Ensure start times are non-decreasing
    for i in range(1, len(chapter_entries)):
        if chapter_entries[i]["start_ms"] < chapter_entries[i - 1]["start_ms"]:
            chapter_entries[i]["start_ms"] = chapter_entries[i - 1]["start_ms"]

    element_ids = []
    for idx, chapter in enumerate(chapter_entries):
        element_id = f"chp{idx:04d}"
        start_ms = chapter["start_ms"]
        if idx + 1 < len(chapter_entries):
            end_ms = chapter_entries[idx + 1]["start_ms"]
        else:
            end_ms = total_duration_ms or start_ms
        chap_frame = CHAP(
            element_id=element_id,
            start_time=start_ms,
            end_time=end_ms,
            start_offset=0,
            end_offset=0,
            sub_frames=[TIT2(encoding=3, text=chapter["title"])],
        )
        audio.tags.add(chap_frame)
        element_ids.append(element_id)

    if element_ids:
        toc = CTOC(
            element_id="toc",
            flags=0,
            child_element_ids=element_ids,
        )
        toc.add(TIT2(encoding=3, text="Chapters"))
        audio.tags.add(toc)

    audio.save()
    return total_duration_ms, chapter_entries


def read_mp3_chapters(mp3_path):
    """Read existing chapter frames from an MP3 file."""
    if not MUTAGEN_AVAILABLE or not os.path.exists(mp3_path):
        return []

    try:
        audio = MP3(mp3_path, ID3=ID3)
    except Exception as exc:
        console_log(f"Failed to inspect chapters in {mp3_path}: {exc}")
        return []

    if not audio.tags:
        return []

    chapters = []
    for key, frame in audio.tags.items():
        if not key.startswith("CHAP"):
            continue

        start_time = int(getattr(frame, "start_time", 0) or 0)
        title = None

        for attr in ("subframes", "sub_frames"):
            subframes = getattr(frame, attr, None)
            if subframes is None:
                continue

            try:
                tit2_frames = subframes.getall("TIT2")
            except AttributeError:
                tit2_candidate = subframes.get("TIT2") if hasattr(subframes, "get") else None
                tit2_frames = [tit2_candidate] if tit2_candidate else []

            for tit2 in tit2_frames or []:
                if tit2 is None:
                    continue
                text = getattr(tit2, "text", [])
                if isinstance(text, (list, tuple)):
                    title = next((str(item) for item in text if item), None)
                elif text:
                    title = str(text)
                if title:
                    break
            if title:
                break

        if not title:
            try:
                for tit2 in frame.getall("TIT2"):
                    text = getattr(tit2, "text", [])
                    if isinstance(text, (list, tuple)):
                        title = next((str(item) for item in text if item), None)
                    elif text:
                        title = str(text)
                    if title:
                        break
            except Exception:
                title = None

        if not title:
            title = os.path.splitext(os.path.basename(mp3_path))[0] or "Chapter"

        chapters.append({
            "title": title,
            "start_ms": max(0, start_time),
        })

    return sorted(chapters, key=lambda item: item["start_ms"])


def write_chapters_to_mp3(mp3_path, chapter_entries):
    """Write chapter metadata to an MP3 file."""
    if not MUTAGEN_AVAILABLE:
        return False, "mutagen is not installed; cannot write chapters."
    if not os.path.exists(mp3_path):
        return False, f"MP3 file not found: {mp3_path}"

    audio = MP3(mp3_path, ID3=ID3)
    total_duration_ms = int(audio.info.length * 1000) if audio.info and audio.info.length else 0

    if audio.tags is None:
        audio.add_tags()
    else:
        audio.tags.delall("CHAP")
        audio.tags.delall("CTOC")

    cleaned = []
    for entry in chapter_entries or []:
        if entry is None:
            continue
        title = str(entry.get("title") or "Chapter").strip() or "Chapter"
        start_ms = int(max(0, entry.get("start_ms", 0)))
        cleaned.append({"title": title, "start_ms": start_ms})

    if not cleaned:
        audio.save()
        return True, "No chapters to write."

    cleaned.sort(key=lambda item: item["start_ms"])

    if total_duration_ms <= 0 and cleaned:
        total_duration_ms = cleaned[-1]["start_ms"]

    element_ids = []
    for idx, chapter in enumerate(cleaned):
        element_id = f"chp{idx:04d}"
        start_ms = chapter["start_ms"]
        if idx + 1 < len(cleaned):
            end_ms = max(start_ms, cleaned[idx + 1]["start_ms"])
        else:
            end_ms = max(start_ms, total_duration_ms)

        chap_frame = CHAP(
            element_id=element_id,
            start_time=start_ms,
            end_time=end_ms,
            start_offset=0,
            end_offset=0,
            sub_frames=[TIT2(encoding=3, text=chapter["title"])],
        )
        audio.tags.add(chap_frame)
        element_ids.append(element_id)

    if element_ids:
        toc = CTOC(
            element_id="toc",
            flags=0,
            child_element_ids=element_ids,
        )
        toc.add(TIT2(encoding=3, text="Chapters"))
        audio.tags.add(toc)

    audio.save()
    return True, f"Wrote {len(element_ids)} chapter marker(s)."


def merge_mp3_files(mp3_files, keep_existing_chapters=True, output_filename="", mp3_bitrate_value="256k"):
    """Merge multiple MP3 files into a single MP3 and manage chapter metadata."""
    if not MP3_AVAILABLE:
        return (
            gr.update(value="MP3 merging requires pydub. Install pydub to enable this feature.", visible=True),
            gr.update(value=None, visible=False),
        )

    file_paths = []
    if isinstance(mp3_files, list):
        for item in mp3_files:
            if isinstance(item, str) and item:
                file_paths.append(item)
            elif isinstance(item, dict):
                path = item.get("name") or item.get("path")
                if path:
                    file_paths.append(path)
    elif isinstance(mp3_files, str) and mp3_files:
        file_paths.append(mp3_files)

    file_paths = [path for path in file_paths if path and os.path.exists(path)]

    if len(file_paths) < 2:
        return (
            gr.update(value="Please select at least two MP3 files to merge.", visible=True),
            gr.update(value=None, visible=False),
        )

    bitrate = str(mp3_bitrate_value or "256k")
    if not bitrate.endswith("k"):
        bitrate = f"{bitrate}k"

    combined_audio = None
    chapter_entries = []
    offset_ms = 0
    unable_to_keep = False

    for idx, path in enumerate(file_paths):
        try:
            segment = AudioSegment.from_file(path)
        except Exception as exc:
            return (
                gr.update(
                    value=f"Failed to load MP3 '{os.path.basename(path)}': {exc}",
                    visible=True,
                ),
                gr.update(value=None, visible=False),
            )

        if combined_audio is None:
            combined_audio = segment
        else:
            combined_audio += segment

        base_title = os.path.splitext(os.path.basename(path))[0] or f"Track {idx + 1}"
        chapter_entries.append({
            "title": base_title,
            "start_ms": offset_ms,
        })

        if keep_existing_chapters:
            if MUTAGEN_AVAILABLE:
                for chapter in read_mp3_chapters(path):
                    chapter_entries.append({
                        "title": chapter.get("title") or base_title,
                        "start_ms": offset_ms + int(chapter.get("start_ms", 0)),
                    })
            else:
                unable_to_keep = True

        offset_ms += len(segment)

    if combined_audio is None:
        return (
            gr.update(value="No audio data could be read from the selected files.", visible=True),
            gr.update(value=None, visible=False),
        )

    output_path = generate_output_path(
        filename=output_filename.strip() or None,
        save_as_mp3=True,
        prefix="merged_",
    )

    try:
        combined_audio.export(output_path, format="mp3", bitrate=bitrate)
    except Exception as exc:
        return (
            gr.update(value=f"Failed to export merged MP3: {exc}", visible=True),
            gr.update(value=None, visible=False),
        )

    messages = [
        f"Merged {len(file_paths)} MP3 file(s) into {os.path.relpath(output_path)}.",
    ]

    if chapter_entries:
        if MUTAGEN_AVAILABLE:
            success, chapter_msg = write_chapters_to_mp3(output_path, chapter_entries)
            messages.append(chapter_msg)
        else:
            messages.append("mutagen is not installed; chapter markers were not written.")

    if unable_to_keep:
        messages.append("Existing chapters could not be preserved because mutagen is missing.")

    return (
        gr.update(value="\n".join(messages), visible=True),
        gr.update(value=output_path, visible=True),
    )


def isolate_vocals_ui(
    audio_file,
    model_name,
    device_choice,
    segment_length,
    shifts,
    overlap,
    export_mp3,
    mp3_bitrate_value,
    progress=gr.Progress(track_tqdm=False),
):
    """Gradio callback to isolate vocals via Demucs."""

    if not DEMUCS_AVAILABLE:
        return (
            gr.update(
                value="Demucs is not installed. Install it with `pip install demucs` to enable vocal isolation.",
                visible=True,
            ),
            gr.update(value=None, visible=False),
            gr.update(value=None, visible=False),
            gr.update(value="", visible=False),
        )

    resolved_path = resolve_uploaded_file_path(audio_file)

    if not resolved_path:
        return (
            gr.update(value="Please upload an audio file to process.", visible=True),
            gr.update(value=None, visible=False),
            gr.update(value=None, visible=False),
            gr.update(value="", visible=False),
        )

    if not os.path.exists(resolved_path):
        return (
            gr.update(value=f"File not found: {resolved_path}", visible=True),
            gr.update(value=None, visible=False),
            gr.update(value=None, visible=False),
            gr.update(value="", visible=False),
        )

    device = None if device_choice in (None, "", "Auto") else device_choice
    segment = segment_length if segment_length and segment_length > 0 else None
    shifts_value = int(shifts) if shifts and shifts > 0 else None
    overlap_value = overlap if overlap is not None else None

    try:
        progress(0.0, desc="Starting Demucs")
        result = isolate_vocals_with_demucs(
            resolved_path,
            model_name=model_name,
            device=device,
            segment_length=segment,
            shifts=shifts_value,
            overlap=overlap_value,
        )
    except ModuleNotFoundError as exc:
        return (
            gr.update(value=str(exc), visible=True),
            gr.update(value=None, visible=False),
            gr.update(value=None, visible=False),
            gr.update(value="", visible=False),
        )
    except (VocalIsolationError, FileNotFoundError) as exc:
        return (
            gr.update(value=str(exc), visible=True),
            gr.update(value=None, visible=False),
            gr.update(value=None, visible=False),
            gr.update(value="", visible=False),
        )
    except Exception as exc:  # pylint: disable=broad-except
        return (
            gr.update(value=f"Unexpected error: {exc}", visible=True),
            gr.update(value=None, visible=False),
            gr.update(value=None, visible=False),
            gr.update(value="", visible=False),
        )

    progress(0.6, desc="Finalizing stems")

    mp3_requested = bool(export_mp3)
    bitrate = str(mp3_bitrate_value or "256k")
    if mp3_requested and not bitrate.endswith("k"):
        bitrate = f"{bitrate}k"

    vocals_output_path = None
    instrumental_output_path = None
    messages = ["✅ Vocal isolation complete."]

    try:
        if mp3_requested and MP3_AVAILABLE:
            vocals_output_path = generate_output_path(prefix="vocals_", save_as_mp3=True)
            convert_wav_to_mp3(result.vocals_path, vocals_output_path, bitrate=bitrate)
        else:
            if mp3_requested and not MP3_AVAILABLE:
                messages.append("⚠️ pydub is not installed; saved vocals as WAV instead of MP3.")
            vocals_output_path = generate_output_path(prefix="vocals_", save_as_mp3=False)
            shutil.move(result.vocals_path, vocals_output_path)

        if result.accompaniment_path and os.path.exists(result.accompaniment_path):
            instrumental_output_path = generate_output_path(prefix="instrumental_", save_as_mp3=False)
            shutil.move(result.accompaniment_path, instrumental_output_path)
            messages.append(
                f"Instrumental stem saved to `{os.path.relpath(instrumental_output_path)}`."
            )

        messages.append(f"Vocals saved to `{os.path.relpath(vocals_output_path)}`.")
    finally:
        shutil.rmtree(result.workspace_dir, ignore_errors=True)

    progress(1.0, desc="Done")

    logs_visible = bool(result.logs.strip())

    return (
        gr.update(value="\n".join(messages), visible=True),
        gr.update(value=vocals_output_path, visible=bool(vocals_output_path)),
        gr.update(value=instrumental_output_path, visible=bool(instrumental_output_path)),
        gr.update(value=result.logs, visible=logs_visible),
    )


def load_mp3_chapter_data(mp3_file):
    """Load chapter metadata from an MP3 for editing."""
    resolved_path = resolve_uploaded_file_path(mp3_file)

    if not resolved_path:
        return (
            gr.update(value=[], visible=False),
            gr.update(value="Select an MP3 file to inspect its chapters.", visible=True),
            {"path": "", "chapters": []},
            gr.update(interactive=False),
        )

    if not os.path.exists(resolved_path):
        return (
            gr.update(value=[], visible=False),
            gr.update(value=f"File not found: {resolved_path}", visible=True),
            {"path": "", "chapters": []},
            gr.update(interactive=False),
        )

    if not MUTAGEN_AVAILABLE:
        return (
            gr.update(value=[], visible=False),
            gr.update(value="mutagen is required to read MP3 chapters.", visible=True),
            {"path": "", "chapters": []},
            gr.update(interactive=False),
        )

    chapters = read_mp3_chapters(resolved_path)
    filename = os.path.basename(resolved_path)

    if not chapters:
        return (
            gr.update(value=[], visible=False),
            gr.update(value=f"No chapters were found in {filename}.", visible=True),
            {"path": resolved_path, "chapters": []},
            gr.update(interactive=False),
        )

    table_rows = [[chapter.get("title", ""), format_timecode(chapter.get("start_ms", 0))] for chapter in chapters]
    status_message = f"Loaded {len(chapters)} chapter(s) from {filename}. Edit the Title column and click Save."

    return (
        gr.update(value=table_rows, visible=True),
        gr.update(value=status_message, visible=True),
        {"path": resolved_path, "chapters": chapters},
        gr.update(interactive=True),
    )


def save_mp3_chapter_titles(table_rows, editor_state):
    """Persist edited chapter titles back into the MP3 file."""
    state = editor_state or {}
    resolved_path = state.get("path")
    original_chapters = state.get("chapters") or []

    if not resolved_path:
        return (
            gr.update(value="Load an MP3 file with chapters before saving.", visible=True),
            {"path": "", "chapters": []},
            gr.update(value=[], visible=False),
        )

    if not os.path.exists(resolved_path):
        return (
            gr.update(value=f"File no longer exists: {resolved_path}", visible=True),
            {"path": "", "chapters": []},
            gr.update(value=[], visible=False),
        )

    if not MUTAGEN_AVAILABLE:
        return (
            gr.update(value="mutagen is required to write MP3 chapters.", visible=True),
            {"path": resolved_path, "chapters": original_chapters},
            gr.update(value=table_rows or [], visible=bool(table_rows)),
        )

    if not original_chapters:
        return (
            gr.update(value="No chapters are available to edit for this file.", visible=True),
            {"path": resolved_path, "chapters": []},
            gr.update(value=[], visible=False),
        )

    titles = []
    table_rows = table_rows or []
    for idx, chapter in enumerate(original_chapters):
        base_title = chapter.get("title") or f"Chapter {idx + 1}"
        new_title = base_title
        if idx < len(table_rows):
            row = table_rows[idx]
            if isinstance(row, (list, tuple)) and row:
                candidate = row[0]
            elif isinstance(row, dict):
                candidate = row.get("Title") or row.get(0)
            else:
                candidate = None
            if candidate is not None:
                candidate_str = str(candidate).strip()
                if candidate_str:
                    new_title = candidate_str
        titles.append({"title": new_title, "start_ms": int(chapter.get("start_ms", 0))})

    success, message = write_chapters_to_mp3(resolved_path, titles)

    if success:
        updated_chapters = []
        for idx, chapter in enumerate(original_chapters):
            updated = {
                "title": titles[idx]["title"],
                "start_ms": int(chapter.get("start_ms", 0)),
            }
            updated_chapters.append(updated)
        updated_table = [[entry["title"], format_timecode(entry.get("start_ms", 0))] for entry in updated_chapters]
        return (
            gr.update(value=f"{message} ({os.path.basename(resolved_path)})", visible=True),
            {"path": resolved_path, "chapters": updated_chapters},
            gr.update(value=updated_table, visible=True),
        )

    return (
        gr.update(value=message, visible=True),
        {"path": resolved_path, "chapters": original_chapters},
        gr.update(value=table_rows, visible=bool(table_rows)),
    )


def compute_chapter_preview_data(text, regex_pattern):
    """Compute chapter preview matches based on a regex pattern."""

    sanitized_text = text or ""
    sanitized_regex = (regex_pattern or "").strip()
<<<<<<< HEAD

    if not sanitized_text.strip():
        return [], "Enter text to analyze for chapters.", [], False

    if not sanitized_regex:
        return [], "Enter a regex to detect chapter headings.", [], False
=======
    feedback_enabled = bool(enable_chapters)

    if not sanitized_text.strip():
        message = "Enter text to analyze for chapters." if feedback_enabled else ""
        return [], message, [], feedback_enabled

    if not sanitized_regex:
        message = "Enter a regex to detect chapter headings." if feedback_enabled else ""
        return [], message, [], feedback_enabled
>>>>>>> 112b58eb

    try:
        pattern = re.compile(sanitized_regex, flags=re.MULTILINE)
    except re.error as exc:
<<<<<<< HEAD
        return [], f"Regex error: {exc}", [], False
=======
        message = f"Regex error: {exc}" if feedback_enabled else ""
        return [], message, [], feedback_enabled
>>>>>>> 112b58eb

    matches = []
    for idx, match in enumerate(pattern.finditer(sanitized_text)):
        start_char = match.start()
        title = match.group().strip() or f"Chapter {idx + 1}"
        matches.append({
            "title": title,
            "start_char": start_char,
        })
        if len(matches) >= 200:
            break

    if not matches:
<<<<<<< HEAD
        return [], "No chapters matched the provided regex.", [], False
=======
        message = "No chapters matched the provided regex." if feedback_enabled else ""
        return [], message, [], feedback_enabled
>>>>>>> 112b58eb

    table_rows = build_chapter_table(matches, len(sanitized_text))
    return matches, "" if feedback_enabled else "", table_rows, feedback_enabled

def extract_audio_from_media(media_path, output_path=None, sample_rate=24000):
    """Extract audio from video/audio file and convert to acceptable format using FFmpeg."""
    if output_path is None:
        output_path = tempfile.mktemp(suffix=".wav")

    try:
        # Use FFmpeg subprocess directly for cross-platform compatibility
        cmd = [
            'ffmpeg', '-i', media_path,
            '-ar', str(sample_rate),
            '-ac', '1',  # mono
            '-acodec', 'pcm_s16le',
            '-f', 'wav',
            output_path,
            '-y',  # overwrite output
            '-loglevel', 'error'  # only show errors
        ]

        result = subprocess.run(cmd, stdout=subprocess.PIPE, stderr=subprocess.PIPE, text=True)

        if result.returncode != 0:
            print(f"FFmpeg error: {result.stderr}")
            return None

        if os.path.exists(output_path):
            return output_path
        else:
            return None

    except FileNotFoundError:
        print("Error: FFmpeg not found. Please ensure FFmpeg is installed and in PATH.")
        return None
    except Exception as e:
        print(f"Error extracting audio: {e}")
        return None

def extract_time_ranges(audio_path, time_ranges_str, sample_rate=24000):
    """Extract and merge audio segments based on time ranges using FFmpeg.
    Time ranges format: '1:3; 3:7; 11:15'
    """
    try:
        # Parse time ranges
        segments = []
        for range_str in time_ranges_str.split(';'):
            range_str = range_str.strip()
            if ':' in range_str:
                parts = range_str.split(':')
                if len(parts) == 2:
                    start, end = parts
                    try:
                        start_sec = float(start.strip())
                        end_sec = float(end.strip())
                        duration = end_sec - start_sec
                        if duration > 0:
                            segments.append((start_sec, duration))
                    except ValueError:
                        print(f"Invalid time range: {range_str}")
                        continue

        if not segments:
            return None

        # Create a temporary directory for segment files
        temp_dir = tempfile.mkdtemp()
        segment_files = []

        try:
            # Extract each segment using FFmpeg
            for i, (start, duration) in enumerate(segments):
                segment_file = os.path.join(temp_dir, f"segment_{i:03d}.wav")

                cmd = [
                    'ffmpeg', '-i', audio_path,
                    '-ss', str(start),  # start time
                    '-t', str(duration),  # duration
                    '-ar', str(sample_rate),
                    '-ac', '1',  # mono
                    '-acodec', 'pcm_s16le',
                    '-f', 'wav',
                    segment_file,
                    '-y',
                    '-loglevel', 'error'
                ]

                result = subprocess.run(cmd, stdout=subprocess.PIPE, stderr=subprocess.PIPE, text=True)

                if result.returncode == 0 and os.path.exists(segment_file):
                    segment_files.append(segment_file)
                else:
                    print(f"Failed to extract segment {start}-{start+duration}: {result.stderr}")

            if not segment_files:
                return None

            # Merge all segments using FFmpeg concat
            output_path = tempfile.mktemp(suffix=".wav")

            if len(segment_files) == 1:
                # If only one segment, just copy it
                shutil.copy2(segment_files[0], output_path)
            else:
                # Create a concat file list
                concat_file = os.path.join(temp_dir, "concat_list.txt")
                with open(concat_file, 'w') as f:
                    for seg_file in segment_files:
                        # Use forward slashes for FFmpeg compatibility
                        seg_path = seg_file.replace(os.sep, '/')
                        f.write(f"file '{seg_path}'\n")

                # Concatenate using FFmpeg
                cmd = [
                    'ffmpeg', '-f', 'concat',
                    '-safe', '0',
                    '-i', concat_file,
                    '-ar', str(sample_rate),
                    '-ac', '1',
                    '-acodec', 'pcm_s16le',
                    '-f', 'wav',
                    output_path,
                    '-y',
                    '-loglevel', 'error'
                ]

                result = subprocess.run(cmd, stdout=subprocess.PIPE, stderr=subprocess.PIPE, text=True)

                if result.returncode != 0:
                    print(f"Failed to merge segments: {result.stderr}")
                    return None

            return output_path if os.path.exists(output_path) else None

        finally:
            # Clean up temporary files
            for seg_file in segment_files:
                if os.path.exists(seg_file):
                    os.remove(seg_file)
            if os.path.exists(temp_dir):
                try:
                    shutil.rmtree(temp_dir)
                except:
                    pass

    except Exception as e:
        print(f"Error extracting time ranges: {e}")
        return None

def load_audio_from_path(audio_path):
    """Load audio from a file path."""
    if os.path.exists(audio_path):
        return audio_path
    else:
        return None

def gen_single(emo_control_method,prompt, text, save_used_audio, output_filename,
               emo_ref_path, emo_weight,
               vec1, vec2, vec3, vec4, vec5, vec6, vec7, vec8,
               emo_text,emo_random,
               max_text_tokens_per_segment,
               chapter_segments,
<<<<<<< HEAD
               chapter_regex,
=======
               enable_chapters,
>>>>>>> 112b58eb
               chapters_state,
               save_as_mp3,
               # Expert params (in order from expert_params list)
               diffusion_steps,
               inference_cfg_rate,
               interval_silence,
               max_speaker_audio_length,
               max_emotion_audio_length,
               autoregressive_batch_size,
               apply_emo_bias,
               max_emotion_sum,
               latent_multiplier,
               max_consecutive_silence,
               mp3_bitrate,
               # Advanced params (in order from advanced_params list)
               do_sample,
               top_p,
               top_k,
               temperature,
               length_penalty,
               num_beams,
               repetition_penalty,
               max_mel_tokens,
               low_memory_mode,
               prevent_vram_accumulation,
               # Model params (semantic layer, cache, emotion biases)
               semantic_layer,
               cfm_cache_length,
               emo_bias_joy,
               emo_bias_anger,
               emo_bias_sad,
               emo_bias_fear,
               emo_bias_disgust,
               emo_bias_depression,
               emo_bias_surprise,
               emo_bias_calm,
               progress=gr.Progress()):
    # Generate output path with sequential numbering or use custom filename
    temp_wav_path = generate_output_path(filename=output_filename, save_as_mp3=False)  # Always generate WAV first
    output_path = temp_wav_path
    # set gradio progress
    tts.gr_progress = progress

    # Update the low memory mode setting
    tts.hybrid_model_device = bool(low_memory_mode)

    kwargs = {
        "do_sample": bool(do_sample),
        "top_p": float(top_p),
        "top_k": int(top_k) if int(top_k) > 0 else None,
        "temperature": float(temperature),
        "length_penalty": float(length_penalty),
        "num_beams": num_beams,
        "repetition_penalty": float(repetition_penalty),
        "max_mel_tokens": int(max_mel_tokens),
        # "typical_sampling": bool(typical_sampling),
        # "typical_mass": float(typical_mass),
    }
    if type(emo_control_method) is not int:
        emo_control_method = emo_control_method.value
    if emo_control_method == 0:  # emotion from speaker
        emo_ref_path = None  # remove external reference audio
    if emo_control_method == 1:  # emotion from reference audio
        pass
    if emo_control_method == 2:  # emotion from custom vectors
        vec = [vec1, vec2, vec3, vec4, vec5, vec6, vec7, vec8]
        # Use custom emotion biases if provided
        custom_emo_biases = [emo_bias_joy, emo_bias_anger, emo_bias_sad, emo_bias_fear,
                            emo_bias_disgust, emo_bias_depression, emo_bias_surprise, emo_bias_calm]
        vec = tts.normalize_emo_vec(vec, apply_bias=apply_emo_bias, max_emotion_sum=max_emotion_sum,
                                   custom_biases=custom_emo_biases if apply_emo_bias else None)
    else:
        # don't use the emotion vector inputs for the other modes
        vec = None

    if emo_text == "":
        # erase empty emotion descriptions; `infer()` will then automatically use the main prompt
        emo_text = None

    print(f"Emo control mode:{emo_control_method},weight:{emo_weight},vec:{vec}")

    # Ensure max_text_tokens_per_segment is within valid range
    max_tokens = parse_max_tokens(max_text_tokens_per_segment)

    # Pass new parameters to infer
    output = tts.infer(spk_audio_prompt=prompt, text=text,
                       output_path=output_path,
                       emo_audio_prompt=emo_ref_path, emo_alpha=emo_weight,
                       emo_vector=vec,
                       use_emo_text=(emo_control_method==3), emo_text=emo_text,use_random=emo_random,
                       verbose=cmd_args.verbose,
                       max_text_tokens_per_segment=max_tokens,
                       chapter_segments=chapter_segments,
                       interval_silence=int(interval_silence),
                       diffusion_steps=int(diffusion_steps),
                       inference_cfg_rate=float(inference_cfg_rate),
                       max_speaker_audio_length=float(max_speaker_audio_length),
                       max_emotion_audio_length=float(max_emotion_audio_length),
                       autoregressive_batch_size=int(autoregressive_batch_size),
                       max_emotion_sum=float(max_emotion_sum),
                       latent_multiplier=float(latent_multiplier),
                       max_consecutive_silence=int(max_consecutive_silence),
                       semantic_layer=int(semantic_layer),
                       cfm_cache_length=int(cfm_cache_length),
                       reset_beam_cache_per_segment=bool(prevent_vram_accumulation),
                       **kwargs)

    # Save used audio if requested
    if save_used_audio and prompt:
        try:
            # Extract base filename from output path
            base_name = os.path.basename(output).rsplit('.', 1)[0]
            used_audio_path = os.path.join("outputs/used_audios", f"{base_name}_reference.wav")
            shutil.copy2(prompt, used_audio_path)
            print(f"Saved used reference audio to: {used_audio_path}")
        except Exception as e:
            print(f"Error saving used audio: {e}")

    # Prepare chapter status defaults
    chapter_status_update = gr.update(value="", visible=False)
    chapter_preview_update = gr.update()
    updated_chapter_state = list(chapters_state) if isinstance(chapters_state, (list, tuple)) else []

    # Convert to MP3 if requested
    sanitized_regex = (chapter_regex or "").strip()
    use_chapters = bool(sanitized_regex)

    if save_as_mp3 and MP3_AVAILABLE:
        mp3_path = output.replace('.wav', '.mp3')
        output = convert_wav_to_mp3(output, mp3_path, bitrate=mp3_bitrate)

        if use_chapters:
            if not updated_chapter_state:
                chapter_status_update = gr.update(
                    value="Chapter regex did not match any sections; no chapters added.",
                    visible=True,
                )
                chapter_preview_update = gr.update(value=[], visible=False, type="array")
            elif not MUTAGEN_AVAILABLE:
                chapter_status_update = gr.update(
                    value="mutagen is not available. Install mutagen to embed MP3 chapter metadata.",
                    visible=True,
                )
            else:
                try:
                    total_ms, chapter_entries = apply_chapters_to_mp3(
                        output,
                        text,
                        updated_chapter_state,
                    )
                    if chapter_entries:
                        chapter_status_update = gr.update(
                            value=f"Added {len(chapter_entries)} chapter marker(s) to the MP3.",
                            visible=True,
                        )
                        updated_chapter_state = chapter_entries
                        table_rows = build_chapter_table(
                            updated_chapter_state,
                            len(text or ""),
                            total_duration_ms=total_ms,
                        )
                        chapter_preview_update = gr.update(value=table_rows, visible=True, type="array")
                    else:
                        chapter_status_update = gr.update(
                            value="Chapter regex did not match any sections; no chapters added.",
                            visible=True,
                        )
                        chapter_preview_update = gr.update(value=[], visible=False, type="array")
                except Exception as exc:
                    chapter_status_update = gr.update(
                        value=f"Failed to add chapters: {exc}",
                        visible=True,
                    )
    elif use_chapters:
        if not MP3_AVAILABLE:
            chapter_status_update = gr.update(
                value="MP3 conversion is unavailable; chapters can only be embedded into MP3 files.",
                visible=True,
            )
        else:
            chapter_status_update = gr.update(
                value="Enable 'Save as MP3' to include chapter metadata in the output.",
                visible=True,
            )

    return (
        gr.update(value=output, visible=True),
        chapter_status_update,
        chapter_preview_update,
        updated_chapter_state,
    )

def update_prompt_audio():
    update_button = gr.update(interactive=True)
    return update_button, update_button


theme = gr.themes.Soft()
theme.font = [gr.themes.GoogleFont("Inter"), "Tahoma", "ui-sans-serif", "system-ui", "sans-serif"]
with gr.Blocks(title="SECourses IndexTTS2 Premium App", theme=theme) as demo:
    mutex = threading.Lock()
    gr.Markdown("## SECourses Index TTS2 Premium App V3 : https://www.patreon.com/posts/139297407")

    with gr.Tab("Audio Generation"):
        with gr.Row():
            os.makedirs("prompts",exist_ok=True)

            # Left column for reference audio
            with gr.Column():
                # Video/Audio upload panel (initially visible)
                with gr.Group(visible=True) as media_upload_group:
                    media_upload = gr.File(
                        label="Upload Video/Audio File",
                        file_count="single",
                        file_types=[".mp4", ".avi", ".mov", ".mkv", ".webm", ".flv", ".wmv",
                                    ".mp3", ".wav", ".flac", ".ogg", ".m4a", ".wma", ".aac", ".opus"],
                        type="filepath"
                    )

                    # Time range extraction section
                    with gr.Column():
                        time_ranges_input = gr.Textbox(
                            label="Extract Audio Segments (optional)",
                            placeholder="e.g., 1:3; 3:7; 11:15 (extracts and merges segments from 1-3s, 3-7s, 11-15s)",
                            value="",
                            info="Enter time ranges to extract specific parts of the audio"
                        )
                        extract_button = gr.Button("Extract and Use Audio", variant="secondary")

                # Speaker reference audio (initially hidden, shown after upload)
                prompt_audio = gr.Audio(
                    label="Speaker Reference Audio (3-90 seconds)",
                    key="prompt_audio",
                    sources=["upload","microphone"],
                    type="filepath",
                    visible=False
                )

                prompt_list = os.listdir("prompts")
                default = ''
                if prompt_list:
                    default = prompt_list[0]

                with gr.Accordion("Chapter Settings", open=False):
                    gr.Markdown(
                        "Provide a chapter start regex to detect chapters. Matches are embedded into MP3 exports automatically."
                    )
                    chapter_regex_input = gr.Textbox(
                        label="Chapter Start Regex",
                        placeholder=r"e.g., ^Chapter \\d+",
                        info="Regular expression evaluated with multiline mode to detect chapter headings.",
                    )
                    chapter_error = gr.Markdown(value="", visible=False)
                    chapter_preview = gr.Dataframe(
                        headers=["Chapter #", "Title", "Start Char", "Preview Start"],
                        interactive=False,
                        visible=False,
                        type="array",
                    )
                    chapter_status = gr.Markdown(value="", visible=False)

            # Middle column for text input
            with gr.Column():
                text_file_upload = gr.File(
                    label="Upload Text File", file_count="single", file_types=[".txt"], type="filepath"
                )
                text_file_status = gr.Markdown(value="", visible=False)
                token_analysis = gr.Markdown(value="", visible=False)
                input_text_single = gr.TextArea(
                    label="Text to Synthesize",
                    key="input_text_single",
                    placeholder="Enter the text you want to convert to speech",
                    info=f"Model v{tts.model_version or '1.0'} | Supports multiple languages. Long texts will be automatically segmented."
                )
                with gr.Row():
                    process_segments_button = gr.Button("Process Segments", variant="secondary")
                    process_and_generate_button = gr.Button("Process & Generate Audio", variant="primary")
                    generate_from_processed_button = gr.Button("Generate from Processed", variant="secondary")
                    open_outputs_button = gr.Button("📁 Open Outputs Folder", key="open_outputs_button")

                # Output filename and save used audio options
                with gr.Row():
                    output_filename = gr.Textbox(
                        label="Output Filename (optional)",
                        placeholder="Leave empty for auto-numbering (e.g., 0001.wav)",
                        value=""
                    )
                    save_used_audio = gr.Checkbox(
                        label="Save Used Reference Audio",
                        value=False,
                        info="Save reference audio to outputs/used_audios"
                    )

            # Right column for output and load from path
            with gr.Column():
                output_audio = gr.Audio(
                    label="Generated Result (click to play/download)",
                    visible=True,
                    key="output_audio"
                )

                # Load audio from path section
                with gr.Group():
                    gr.Markdown("### Load Audio from Path")
                    with gr.Row():
                        audio_path_input = gr.Textbox(
                            label="Audio File Path",
                            placeholder="Enter full path to audio file",
                            value=""
                        )
                        load_audio_button = gr.Button("Load Audio", variant="secondary")
                    load_status = gr.Textbox(
                        label="Status",
                        value="",
                        interactive=False,
                        visible=False
                    )

        with gr.Accordion("Function Settings"):
            # 情感控制选项部分 - now showing ALL options including experimental
            with gr.Row():
                emo_control_method = gr.Radio(
                    choices=EMO_CHOICES_ALL,
                    type="index",
                    value=EMO_CHOICES_ALL[0],
                    label="Emotion Control Method",
                    info="Choose how to control emotions: Speaker's natural emotion, reference audio emotion, manual vector control, or text description"
                )
        # 情感参考音频部分
        with gr.Group(visible=False) as emotion_reference_group:
            with gr.Row():
                emo_upload = gr.Audio(
                    label="Upload Emotion Reference Audio",
                    type="filepath"
                )

        # 情感随机采样
        with gr.Row(visible=False) as emotion_randomize_group:
            emo_random = gr.Checkbox(
                label="Random Emotion Sampling",
                value=False,
                info="Enable random sampling from emotion matrix for more varied emotional expression"
            )

        # 情感向量控制部分
        with gr.Group(visible=False) as emotion_vector_group:
            with gr.Row():
                with gr.Column():
                    vec1 = gr.Slider(label="Joy", minimum=0.0, maximum=1.0, value=0.0, step=0.05, info="Happiness and cheerfulness in voice")
                    vec2 = gr.Slider(label="Anger", minimum=0.0, maximum=1.0, value=0.0, step=0.05, info="Aggressive and forceful tone")
                    vec3 = gr.Slider(label="Sadness", minimum=0.0, maximum=1.0, value=0.0, step=0.05, info="Melancholic and sorrowful expression")
                    vec4 = gr.Slider(label="Fear", minimum=0.0, maximum=1.0, value=0.0, step=0.05, info="Anxious and worried tone")
                with gr.Column():
                    vec5 = gr.Slider(label="Disgust", minimum=0.0, maximum=1.0, value=0.0, step=0.05, info="Repulsed and disgusted expression")
                    vec6 = gr.Slider(label="Depression", minimum=0.0, maximum=1.0, value=0.0, step=0.05, info="Low energy and melancholic mood")
                    vec7 = gr.Slider(label="Surprise", minimum=0.0, maximum=1.0, value=0.0, step=0.05, info="Shocked and amazed reaction")
                    vec8 = gr.Slider(label="Calm", minimum=0.0, maximum=1.0, value=0.0, step=0.05, info="Neutral and peaceful tone")

        with gr.Group(visible=False) as emo_text_group:
            with gr.Row():
                emo_text = gr.Textbox(label="Emotion Description Text",
                                      placeholder="Enter emotion description (or leave empty to automatically use target text as emotion description)",
                                      value="",
                                      info="e.g.: feeling wronged, danger is approaching quietly")

        with gr.Row(visible=False) as emo_weight_group:
            emo_weight = gr.Slider(
                label="Emotion Weight",
                minimum=0.0,
                maximum=1.0,
                value=0.65,
                step=0.01,
                info="Controls the strength of emotion blending. 0 = no emotion, 1 = full emotion from reference. Default: 0.65"
            )

        with gr.Accordion("Advanced Generation Parameter Settings", open=True, visible=True) as advanced_settings_group:
            # Row 1: Diffusion Steps and CFG Rate
            with gr.Row():
                diffusion_steps = gr.Slider(
                    label="Diffusion Steps",
                    value=25,
                    minimum=10,
                    maximum=100,
                    step=1,
                    info="Number of denoising steps in the diffusion model. Higher = better quality but slower. Default: 25"
                )
                inference_cfg_rate = gr.Slider(
                    label="CFG Rate (Classifier-Free Guidance)",
                    value=0.7,
                    minimum=0.0,
                    maximum=2.0,
                    step=0.05,
                    info="Controls how strongly the model follows the voice, emotion, and style characteristics from reference audio. Higher values = stricter adherence to reference, lower = more variation. 0.0 = no guidance (random), 0.7 = balanced (default), >1.0 = very strong adherence to reference characteristics."
                )

            # Row 2: Reference Audio Processing Limits
            with gr.Row():
                with gr.Column():
                    max_speaker_audio_length = gr.Slider(
                        label="Max Speaker Reference Length (seconds)",
                        value=30,
                        minimum=3,
                        maximum=90,
                        step=1,
                        info="How much of the speaker reference audio to use. Model works best with 5-15 seconds. Maximum set to 90 seconds for safety. Default: 30s"
                    )
                with gr.Column():
                    max_emotion_audio_length = gr.Slider(
                        label="Max Emotion Reference Length (seconds)",
                        value=30,
                        minimum=3,
                        maximum=90,
                        step=1,
                        info="How much of the emotion reference audio to use. Model works best with 5-15 seconds. Maximum set to 90 seconds for safety. Default: 30s"
                    )

            # Row 3: Enable Sampling and Temperature
            with gr.Row():
                do_sample = gr.Checkbox(
                    label="Enable Sampling",
                    value=True,
                    info="When ON: Uses random sampling for natural, varied speech. When OFF: Always picks most likely tokens for consistent but potentially robotic output. Keep ON for natural speech."
                )
                temperature = gr.Slider(
                    label="Temperature",
                    minimum=0.1,
                    maximum=2.0,
                    value=0.8,
                    step=0.1,
                    info="Controls speech expressiveness. Higher (0.9-1.2) = more varied intonation and expression. Lower (0.3-0.7) = flatter but more stable speech. Default 0.8 is balanced."
                )

            # Row 4: Beam Search Beams and Max Tokens per Segment
            with gr.Row():
                num_beams = gr.Slider(
                    label="Beam Search Beams",
                    value=3,
                    minimum=1,
                    maximum=10,
                    step=1,
                    info="Explores multiple generation paths simultaneously. Higher (5-10) = better quality but slower. Lower (1-3) = faster but potentially worse quality. Default 3 balances speed and quality. Bigger also uses more VRAM."
                )
                initial_value = max(20, min(tts.cfg.gpt.max_text_tokens, cmd_args.gui_seg_tokens))
                max_text_tokens_per_segment = gr.Textbox(
                    label="Max Tokens per Segment",
                    value=str(initial_value),
                    key="max_text_tokens_per_segment",
                    info=f"Splits long text into chunks for processing. Valid range: 20-{tts.cfg.gpt.max_text_tokens}. Smaller (80-120) = more natural pauses and consistent quality but slower. Larger (150-200) = faster but may have quality variations. Default: {initial_value}. Bigger value uses more VRAM."
                )

            # Row 5: Save as MP3 and Low Memory Mode
            with gr.Row():
                save_as_mp3 = gr.Checkbox(
                    label="Save as MP3",
                    value=MP3_AVAILABLE,
                    visible=MP3_AVAILABLE,
                    info="Save audio as MP3 format instead of WAV" if MP3_AVAILABLE else "Requires pydub: pip install pydub"
                )
                low_memory_mode = gr.Checkbox(
                    label="Low Memory Mode",
                    value=False,
                    info="Enable low memory mode for systems with limited GPU memory (inference will be slower)"
                )
                prevent_vram_accumulation = gr.Checkbox(
                    label="Prevent VRAM Accumulation",
                    value=False,
                    info="Reset beam search cache after each segment. Helps avoid VRAM growth at higher beams (e.g., 8). Slight performance impact."
                )

        with gr.Accordion("Preview Sentence Segmentation Results", open=True) as segments_settings:
            chapter_segmentation = gr.Checkbox(
                label="Chapter Segmentation",
                value=False,
                info="When enabled, segments are generated chapter-by-chapter using the detected chapter markers.",
            )
            segments_preview_mode = gr.Radio(
                label="Segmentation Preview Mode",
                choices=["Standard (instant)", "Experimental (progressive)"],
                value="Standard (instant)",
                info="Experimental mode streams preview rows with progress updates to avoid interface freezes on very long inputs.",
            )
            segments_preview = gr.Dataframe(
                headers=["Index", "Segment Content", "Token Count"],
                key="segments_preview",
                wrap=True,
                interactive=False,
            )
            processed_segments_state = gr.State(value=None)

    with gr.Tab("Advanced Parameters"):
        gr.Markdown("### 🎯 Advanced Audio Generation Parameters")
        gr.Markdown("_Fine-tune generation parameters for expert control over audio synthesis._")

        with gr.Row():
            with gr.Column():
                mp3_bitrate = gr.Dropdown(
                    label="MP3 Bitrate",
                    choices=["128k", "192k", "256k", "320k"],
                    value="256k",
                    info="Audio quality when saving as MP3. 128k = smaller files but lower quality. 320k = best quality but larger files. 256k = good balance for most uses."
                )
            with gr.Column():
                latent_multiplier = gr.Slider(
                    label="Latent Length Multiplier",
                    value=1.72,
                    minimum=1.0,
                    maximum=3.0,
                    step=0.01,
                    info="Controls speech pacing speed. Higher (2.0-3.0) = slower, more stretched speech. Lower (1.0-1.5) = faster, more compressed speech. Default 1.72 is natural pacing."
                )

        with gr.Row():
            with gr.Column():
                top_p = gr.Slider(
                    label="Top-p (Nucleus Sampling)",
                    minimum=0.0,
                    maximum=1.0,
                    value=0.8,
                    step=0.01,
                    info="Limits token selection to most probable options. Higher (0.9-1.0) = more varied and expressive speech. Lower (0.3-0.7) = more predictable, conservative speech. Default 0.8 balances variety and stability."
                )
            with gr.Column():
                top_k = gr.Slider(
                    label="Top-k",
                    minimum=0,
                    maximum=100,
                    value=30,
                    step=1,
                    info="Limits selection to k most probable tokens. Higher (50-100) = more speech variety. Lower (10-30) = more consistent speech. 0 = disabled. Default 30 avoids unlikely tokens while maintaining variety."
                )

        with gr.Row():
            with gr.Column():
                repetition_penalty = gr.Number(
                    label="Repetition Penalty",
                    precision=None,
                    value=10.0,
                    minimum=1.0,
                    maximum=20.0,
                    step=0.1,
                    info="Prevents speech from getting stuck in loops. Higher (10-15) = strongly avoids repetition. Lower (1-5) = allows natural repetition. Default 10.0 effectively prevents stuttering."
                )
            with gr.Column():
                length_penalty = gr.Number(
                    label="Length Penalty",
                    precision=None,
                    value=0.0,
                    minimum=-2.0,
                    maximum=2.0,
                    step=0.1,
                    info="Influences speech segment length. Positive (0.5-2.0) = longer segments. Negative (-2.0 to -0.5) = shorter segments. Zero = natural length based on content."
                )

        with gr.Row():
            with gr.Column():
                max_consecutive_silence = gr.Slider(
                    label="Max Consecutive Silent Tokens (0=disabled)",
                    value=0,
                    minimum=0,
                    maximum=100,
                    step=5,
                    info="Removes long pauses in speech. Higher (30-50) = allows longer natural pauses. Lower (5-20) = tighter, more continuous speech. 0 = no pause removal. Try 30 if output has awkward long silences."
                )
            with gr.Column():
                interval_silence = gr.Slider(
                    label="Silence Between Segments (ms)",
                    value=200,
                    minimum=0,
                    maximum=1000,
                    step=50,
                    info="Pause length between text segments. Higher (500-1000ms) = formal presentation style with clear breaks. Lower (50-200ms) = conversational flow. Default 200ms is natural for most content."
                )

        gr.Markdown("### 🎯 Emotion Control Parameters")
        with gr.Row():
            with gr.Column():
                apply_emo_bias = gr.Checkbox(
                    label="Apply Emotion Bias Correction",
                    value=True,
                    info="Prevents emotions from becoming too extreme or unnatural. Keeps emotional expression balanced and realistic. Recommended: Keep ON."
                )
            with gr.Column():
                max_emotion_sum = gr.Slider(
                    label="Max Total Emotion Strength",
                    value=0.8,
                    minimum=0.1,
                    maximum=2.0,
                    step=0.05,
                    info="Limits overall emotional intensity. Higher (1.0-2.0) = stronger emotions allowed. Lower (0.3-0.7) = more subtle emotions. Default 0.8 keeps emotions natural."
                )

        with gr.Row():
            with gr.Column():
                autoregressive_batch_size = gr.Slider(
                    label="Autoregressive Batch Size",
                    value=1,
                    minimum=1,
                    maximum=8,
                    step=1,
                    info="Generates multiple speech variations simultaneously. Higher (3-8) = more options, potentially better quality but much slower. 1 = single fast generation."
                )
            with gr.Column():
                max_mel_tokens = gr.Slider(
                    label="Max Mel Tokens",
                    value=1500,
                    minimum=50,
                    maximum=1815,
                    step=10,
                    info=f"Maximum speech length per segment. 1815 tokens ≈ 84 seconds. Lower values may cut off long segments. Default 1500 works for most content.",
                    key="max_mel_tokens"
                )

        gr.Markdown("### 🧠 Advanced Model Architecture Settings (Expert Only!)")
        gr.Markdown("⚠️ **WARNING**: These settings directly affect model internals. Only change if you understand the architecture!")

        with gr.Row():
            with gr.Column():
                semantic_layer = gr.Slider(
                    label="Semantic Feature Extraction Layer",
                    value=17,
                    minimum=1,
                    maximum=24,
                    step=1,
                    info="Which layer of the semantic model to use. Higher layers (15-20) = more expressive, emotion-aware speech. Lower layers (5-12) = clearer pronunciation. Default 17 balances both."
                )
            with gr.Column():
                cfm_cache_length = gr.Slider(
                    label="CFM Max Cache Sequence Length",
                    value=8192,
                    minimum=1024,
                    maximum=16384,
                    step=512,
                    info="Memory allocation for processing speech. Higher (12000-16000) = handles longer segments better but uses more VRAM. Lower (4000-8000) = less memory usage. Default 8192 works for most."
                )

        gr.Markdown("### 🎛️ Custom Emotion Bias Weights")
        gr.Markdown("Fine-tune individual emotion channel biases in normalize_emo_vec() when Apply Emotion Bias is enabled:")
        with gr.Row():
            emo_bias_joy = gr.Slider(label="Joy Bias", value=0.9375, minimum=0.5, maximum=1.5, step=0.0625,
                                     info="Adjusts how much joy/happiness is expressed. <1.0 = less joyful, >1.0 = more joyful")
            emo_bias_anger = gr.Slider(label="Anger Bias", value=0.875, minimum=0.5, maximum=1.5, step=0.0625,
                                       info="Adjusts anger intensity. <1.0 = less angry, >1.0 = more angry")
            emo_bias_sad = gr.Slider(label="Sadness Bias", value=1.0, minimum=0.5, maximum=1.5, step=0.0625,
                                     info="Adjusts sadness expression. <1.0 = less sad, >1.0 = more sad")
            emo_bias_fear = gr.Slider(label="Fear Bias", value=1.0, minimum=0.5, maximum=1.5, step=0.0625,
                                      info="Adjusts fear/anxiety expression. <1.0 = less fearful, >1.0 = more fearful")
        with gr.Row():
            emo_bias_disgust = gr.Slider(label="Disgust Bias", value=0.9375, minimum=0.5, maximum=1.5, step=0.0625,
                                         info="Adjusts disgust expression. <1.0 = less disgusted, >1.0 = more disgusted")
            emo_bias_depression = gr.Slider(label="Depression Bias", value=0.9375, minimum=0.5, maximum=1.5, step=0.0625,
                                           info="Adjusts melancholic/depressed tone. <1.0 = less depressed, >1.0 = more depressed")
            emo_bias_surprise = gr.Slider(label="Surprise Bias", value=0.6875, minimum=0.5, maximum=1.5, step=0.0625,
                                          info="Adjusts surprise/amazement expression. <1.0 = less surprised, >1.0 = more surprised")
            emo_bias_calm = gr.Slider(label="Calm Bias", value=0.5625, minimum=0.5, maximum=1.5, step=0.0625,
                                      info="Adjusts calm/neutral tone. <1.0 = less calm, >1.0 = more calm and peaceful")

        # Define parameter lists for function calls
        advanced_params = [
            do_sample, top_p, top_k, temperature,
            length_penalty, num_beams, repetition_penalty, max_mel_tokens,
            low_memory_mode, prevent_vram_accumulation,
        ]

        expert_params = [
            diffusion_steps, inference_cfg_rate, interval_silence,
            max_speaker_audio_length, max_emotion_audio_length,
            autoregressive_batch_size, apply_emo_bias, max_emotion_sum,
            latent_multiplier, max_consecutive_silence, mp3_bitrate
        ]

        model_params = [semantic_layer, cfm_cache_length,
                       emo_bias_joy, emo_bias_anger, emo_bias_sad, emo_bias_fear,
                       emo_bias_disgust, emo_bias_depression, emo_bias_surprise, emo_bias_calm]

        chapters_state = gr.State([])

    with gr.Tab("Extras"):
        gr.Markdown("### 🔧 Extras")
        with gr.Group():
            gr.Markdown("#### Isolate Vocals (Deep Extract)")
            gr.Markdown(
                "Upload a mixed track to extract vocals and instrumentals using the "
                "same Demucs two-stem workflow leveraged by the ComfyUI DeepExtract V2 "
                "pipeline."
            )
            if not DEMUCS_AVAILABLE:
                gr.Markdown(
                    "⚠️ `demucs` is not installed in this environment. Install it with ``pip install demucs`` "
                    "or `uv sync --extra vocal_isolation` to enable this tool.",
                    elem_classes=["warning-text"],
                )
            with gr.Row():
                vocal_isolation_file = gr.File(
                    label="Audio File",
                    file_types=[".wav", ".mp3", ".flac", ".ogg", ".m4a"],
                    type="filepath",
                )
                with gr.Column():
                    vocal_isolation_model = gr.Dropdown(
                        label="Demucs Model",
                        choices=[
                            "htdemucs",
                            "htdemucs_ft",
                            "htdemucs_6s",
                            "mdx",
                            "mdx_q",
                            "mdx_extra",
                            "mdx_extra_q",
                        ],
                        value="htdemucs",
                        info="Select the pre-trained Demucs model to run.",
                    )
                    vocal_isolation_device = gr.Radio(
                        label="Device",
                        choices=["Auto", "cuda", "cpu"],
                        value="Auto",
                        info="Choose the compute device for Demucs. Auto lets the library decide.",
                    )
            with gr.Row():
                vocal_isolation_segment = gr.Slider(
                    label="Segment Length (seconds)",
                    minimum=0,
                    maximum=60,
                    step=1,
                    value=0,
                    info="Optional chunk size passed to Demucs --segment. Use 0 to keep default.",
                )
                vocal_isolation_shifts = gr.Slider(
                    label="Shifts",
                    minimum=0,
                    maximum=10,
                    step=1,
                    value=1,
                    info="Number of prediction shifts to average. Higher = better quality, slower.",
                )
                vocal_isolation_overlap = gr.Slider(
                    label="Overlap",
                    minimum=0.0,
                    maximum=0.99,
                    step=0.01,
                    value=0.25,
                    info="Overlap ratio between segments. Matches Demucs --overlap.",
                )
            with gr.Row():
                vocal_isolation_mp3 = gr.Checkbox(
                    label="Export MP3",
                    value=False,
                    info="Convert extracted vocals to MP3 (requires pydub).",
                )
                vocal_isolation_mp3_bitrate = gr.Dropdown(
                    label="MP3 Bitrate",
                    choices=["128k", "160k", "192k", "256k", "320k"],
                    value="256k",
                )
                vocal_isolation_button = gr.Button(
                    "Isolate Vocals",
                    variant="primary",
                    interactive=DEMUCS_AVAILABLE,
                )
            vocal_isolation_status = gr.Markdown(value="", visible=False)
            with gr.Row():
                vocal_isolation_vocals = gr.Audio(
                    label="Extracted Vocals",
                    type="filepath",
                    interactive=False,
                    visible=False,
                )
                vocal_isolation_instrumental = gr.Audio(
                    label="Instrumental (No Vocals)",
                    type="filepath",
                    interactive=False,
                    visible=False,
                )
            vocal_isolation_logs = gr.Textbox(
                label="Demucs Log Output",
                value="",
                lines=6,
                interactive=False,
                visible=False,
            )
        with gr.Group():
            gr.Markdown("#### Merge MP3 Files")
            merge_mp3_inputs = gr.Files(
                label="MP3 Files",
                file_types=[".mp3"],
                file_count="multiple",
                type="filepath",
            )
            merge_keep_chapters = gr.Checkbox(
                label="Keep chapters",
                value=True,
                info=(
                    "When enabled, existing chapter markers are preserved and new markers are added at the start of each source MP3."
                    " Disable to replace all chapters with new ones at each MP3 boundary."
                ),
            )
            merge_output_name = gr.Textbox(
                label="Merged Output Filename (optional)",
                placeholder="Leave empty for auto-numbered merged_XXXX.mp3",
            )
            merge_button = gr.Button("Merge MP3s", variant="primary")
            merge_status = gr.Markdown(value="", visible=False)
            merged_audio_preview = gr.Audio(
                label="Merged MP3 Preview",
                type="filepath",
                interactive=False,
                visible=False,
            )

        with gr.Group():
            gr.Markdown("#### MP3 Chapter Editor")
            gr.Markdown("Load an MP3 to review its embedded chapters and rename them before saving.")
            with gr.Row():
                chapter_editor_file = gr.File(
                    label="MP3 File",
                    file_types=[".mp3"],
                    type="filepath",
                )
                chapter_load_button = gr.Button("Load Chapters")
            chapter_editor_table = gr.Dataframe(
                headers=["Title", "Start (mm:ss)"],
                datatype=["str", "str"],
                type="array",
                interactive=True,
                visible=False,
                row_count=(0, "dynamic"),
                col_count=(2, "fixed"),
            )
            chapter_editor_status = gr.Markdown(value="", visible=False)
            chapter_save_button = gr.Button("Save Chapter Titles", variant="primary", interactive=False)

        chapter_editor_state = gr.State({"path": "", "chapters": []})

    def process_media_upload(media_file, time_ranges):
        """Process uploaded media file and extract audio."""
        if media_file is None:
            return gr.update(visible=True), gr.update(visible=False), gr.update(value=None)

        try:
            # Extract audio from media file
            temp_audio = tempfile.mktemp(suffix=".wav")
            extracted_audio = extract_audio_from_media(media_file, temp_audio)

            if not extracted_audio:
                return gr.update(visible=True), gr.update(visible=False), gr.update(value=None)

            # If time ranges specified, extract and merge segments
            if time_ranges and time_ranges.strip():
                segments_audio = extract_time_ranges(extracted_audio, time_ranges)
                if segments_audio:
                    os.remove(extracted_audio)
                    extracted_audio = segments_audio

            # Hide upload panel, show audio panel with extracted audio
            return (
                gr.update(visible=False),  # Hide media upload
                gr.update(visible=True, value=extracted_audio),  # Show and update prompt_audio
                gr.update(value=extracted_audio)  # Return path
            )
        except Exception as e:
            print(f"Error processing media: {e}")
            return gr.update(visible=True), gr.update(visible=False), gr.update(value=None)

    def extract_audio_segments(media_file, time_ranges):
        """Extract specific time segments from uploaded media."""
        if media_file is None:
            return gr.update(), gr.update(), gr.update()

        try:
            # First extract full audio
            temp_audio = tempfile.mktemp(suffix=".wav")
            extracted_audio = extract_audio_from_media(media_file, temp_audio)

            if not extracted_audio:
                return gr.update(), gr.update(), gr.update()

            # Extract and merge segments if specified
            if time_ranges and time_ranges.strip():
                segments_audio = extract_time_ranges(extracted_audio, time_ranges)
                if segments_audio:
                    os.remove(extracted_audio)
                    extracted_audio = segments_audio

            # Update audio component
            return (
                gr.update(visible=False),  # Hide upload panel
                gr.update(visible=True, value=extracted_audio),  # Update audio
                gr.update(value=extracted_audio)  # Return path
            )
        except Exception as e:
            print(f"Error extracting segments: {e}")
            return gr.update(), gr.update(), gr.update()

    def clear_reference_audio():
        """Clear reference audio and show upload panel again."""
        return gr.update(visible=True), gr.update(visible=False, value=None)

    def load_audio_from_path_ui(audio_path):
        """Load audio from the specified file path."""
        if not audio_path:
            return gr.update(value=None), gr.update(value="Please enter a file path", visible=True)

        audio_path = audio_path.strip()
        if not os.path.exists(audio_path):
            return gr.update(value=None), gr.update(value=f"File not found: {audio_path}", visible=True)

        try:
            # Convert to acceptable format if needed
            temp_audio = tempfile.mktemp(suffix=".wav")
            extracted_audio = extract_audio_from_media(audio_path, temp_audio)

            if extracted_audio:
                return (
                    gr.update(visible=False),  # Hide upload panel
                    gr.update(visible=True, value=extracted_audio),  # Update prompt audio
                    gr.update(value="Audio loaded successfully!", visible=True)  # Status
                )
            else:
                return (
                    gr.update(),
                    gr.update(),
                    gr.update(value="Failed to load audio file", visible=True)
                )
        except Exception as e:
            return (
                gr.update(),
                gr.update(),
                gr.update(value=f"Error: {str(e)}", visible=True)
            )

    def load_text_file_contents(text_file, max_text_tokens_per_segment, preview_mode,
                                chapter_regex, progress=gr.Progress(track_tqdm=True)):
        """Load text content from an uploaded .txt file."""
        if not text_file:
            yield (
                gr.update(),
                gr.update(),
                gr.update(value="", visible=False),
                gr.update(),
                gr.update(value="", visible=False),
                [],
                gr.update(value="", visible=False),
                gr.update(value="", visible=False),
                None,
            )
            return

        file_path = text_file if isinstance(text_file, str) else getattr(text_file, "name", None)
        if not file_path or not os.path.exists(file_path):
            yield (
                gr.update(),
                gr.update(),
                gr.update(value="Text file not found.", visible=True),
                gr.update(),
                gr.update(value="", visible=False),
                [],
                gr.update(value="", visible=False),
                gr.update(value="", visible=False),
                None,
            )
            return

        try:
            progress(0.0, desc="Reading text file")
            file_size = os.path.getsize(file_path)
            console_log(
                f"[Text loader] Reading {os.path.basename(file_path)} ({file_size / 1024:.1f} KiB)..."
            )
            if TEXT_FILE_SIZE_LIMIT and file_size > TEXT_FILE_SIZE_LIMIT:
                file_status = gr.update(
                    value=f"⚠️ Text file is larger than {TEXT_FILE_SIZE_LIMIT // (1024 * 1024)} MB. Please use a smaller file.",
                    visible=True,
                )
                yield (
                    gr.update(),
                    gr.update(),
                    file_status,
                    gr.update(),
                    gr.update(value="", visible=False),
                    [],
                    gr.update(value="", visible=False),
                    None,
                )
                return

            content = None
            encoding_used = None
            read_start = time.perf_counter()
            for encoding in ("utf-8", "utf-16", "utf-16-le", "utf-16-be"):
                try:
                    with open(file_path, "r", encoding=encoding) as handle:
                        content = handle.read()
                    encoding_used = encoding
                    break
                except UnicodeDecodeError:
                    continue

            if content is None:
                with open(file_path, "r", encoding="utf-8", errors="ignore") as handle:
                    content = handle.read()
                encoding_used = "utf-8 (errors ignored)"

            read_elapsed = time.perf_counter() - read_start
            console_log(
                f"[Text loader] Loaded {len(content)} characters using {encoding_used} in {read_elapsed:.2f}s"
            )

            chapter_matches, chapter_error_msg, chapter_rows, table_visible = compute_chapter_preview_data(
                content,
                chapter_regex,
            )

            chapter_table_update = gr.update(
                value=chapter_rows,
                visible=table_visible,
                type="array",
            ) if table_visible else gr.update(value=[], visible=False)

            chapter_error_update = gr.update(
                value=chapter_error_msg,
                visible=bool(chapter_error_msg),
            )

            max_tokens = parse_max_tokens(max_text_tokens_per_segment)
            token_count = len(tts.tokenizer.tokenize(content))
            estimated_segments = math.ceil(token_count / max_tokens) if max_tokens else None
<<<<<<< HEAD
            sanitized_regex = (chapter_regex or "").strip()
            chapter_count = len(chapter_matches) if sanitized_regex and chapter_matches else None
=======
            chapter_count = len(chapter_matches) if enable_chapters and chapter_matches else None
>>>>>>> 112b58eb
            token_message = format_token_analysis(token_count, estimated_segments, max_tokens, chapter_count)
            token_analysis_update = gr.update(value=token_message, visible=bool(token_message))

            file_status = gr.update(
                value=f"Loaded text file: {os.path.basename(file_path)} ({len(content)} characters)",
                visible=True,
            )

            progress(1.0, desc="File loaded")

            yield (
                gr.update(value=content),
                gr.update(value=[], visible=True, type="array"),
                file_status,
                chapter_table_update,
                chapter_error_update,
                chapter_matches,
                gr.update(value="", visible=False),
                token_analysis_update,
                None,
            )
            return
        except Exception as exc:
            yield (
                gr.update(),
                gr.update(),
                gr.update(value=f"Failed to load text file: {exc}", visible=True),
                gr.update(),
                gr.update(value="", visible=False),
                [],
                gr.update(value="", visible=False),
                gr.update(value="", visible=False),
                None,
            )
            return

    def update_chapter_preview(text, chapter_regex):
        """Update chapter preview table when text or regex changes."""
        matches, error_message, table_rows, table_visible = compute_chapter_preview_data(
            text,
            chapter_regex,
        )

        table_update = gr.update(
            value=table_rows,
            visible=table_visible,
            type="array",
        ) if table_visible else gr.update(value=[], visible=False)

        error_update = gr.update(
            value=error_message,
            visible=bool(error_message),
        )

        status_update = gr.update(value="", visible=False)

        return table_update, error_update, matches, status_update



    def process_segments(text, max_text_tokens_per_segment, preview_mode,
                         use_chapter_segmentation, chapters_state,
                         progress=gr.Progress(track_tqdm=True)):
        sanitized_text = text or ""
        if not sanitized_text.strip():
            yield {
                segments_preview: gr.update(value=[], visible=True),
                processed_segments_state: None,
                token_analysis: gr.update(value="", visible=False),
            }
            return

        max_tokens = parse_max_tokens(max_text_tokens_per_segment)

        requested_chapter_mode = bool(use_chapter_segmentation)
        chapter_signature = build_chapter_signature(chapters_state) if requested_chapter_mode else ()
        chapter_chunks = build_segmentation_chapters(sanitized_text, chapters_state) if requested_chapter_mode else []
        active_chapter_mode = requested_chapter_mode and bool(chapter_chunks)

        if requested_chapter_mode and not active_chapter_mode:
            console_log(
                "[Segmentation] Chapter segmentation enabled but no chapters detected; processing full text instead."
            )

        active_chunks = chapter_chunks if active_chapter_mode else [{
            "title": "Full Text",
            "start": 0,
            "end": len(sanitized_text),
            "text": sanitized_text,
            "index": 0,
        }]

        try:
            overall_start = time.perf_counter()
            progress(0.0, desc="Preparing segmentation")
            log_prefix = "Segmentation preview (experimental)" if preview_mode == "Experimental (progressive)" else "Segmentation preview (standard)"
            console_log(
                f"[{log_prefix}] Preparing preview with max {max_tokens} tokens per segment"
            )
            if active_chapter_mode:
                console_log(
                    f"[{log_prefix}] Using chapter segmentation with {len(active_chunks)} chapter(s)"
                )

            chapter_results = []
            total_tokens = 0
            total_segments = 0

            for chunk_idx, chunk in enumerate(active_chunks):
                chapter_title = chunk.get("title") or f"Chapter {chunk_idx + 1}"
                chapter_text = chunk.get("text", "") or ""
                chapter_char_len = len(chapter_text)

                if not chapter_text.strip():
                    console_log(
                        f"[{log_prefix}] Chapter '{chapter_title}' is empty; skipping."
                    )
                    chapter_results.append({
                        "meta": chunk,
                        "segments": [],
                        "token_total": 0,
                    })
                    continue

                console_log(
                    f"[{log_prefix}] Tokenizing chapter {chunk_idx + 1}/{len(active_chunks)} '{chapter_title}' ({chapter_char_len} characters)"
                )
                token_start = time.perf_counter()
                chapter_tokens = tts.tokenizer.tokenize(chapter_text)
                token_elapsed = time.perf_counter() - token_start
                console_log(
                    f"[{log_prefix}] Chapter '{chapter_title}' tokenized into {len(chapter_tokens)} tokens in {token_elapsed:.2f}s"
                )

                split_start = time.perf_counter()
                split_segments = tts.tokenizer.split_segments(
                    chapter_tokens,
                    max_text_tokens_per_segment=max_tokens,
                )
                split_elapsed = time.perf_counter() - split_start
                console_log(
                    f"[{log_prefix}] Chapter '{chapter_title}' produced {len(split_segments)} segment(s) in {split_elapsed:.2f}s"
                )

                chapter_segment_rows = []
                chapter_token_total = 0
                for seg_idx, segment_tokens in enumerate(split_segments):
                    segment_str = ''.join(segment_tokens)
                    token_count = len(segment_tokens)
                    chapter_segment_rows.append({
                        "index": seg_idx,
                        "text": segment_str,
                        "token_count": token_count,
                    })
                    chapter_token_total += token_count

                total_tokens += chapter_token_total
                total_segments += len(chapter_segment_rows)
                chapter_results.append({
                    "meta": chunk,
                    "segments": chapter_segment_rows,
                    "token_total": chapter_token_total,
                })

                if active_chunks:
                    progress(
                        0.1 + 0.1 * (chunk_idx + 1) / len(active_chunks),
                        desc=f"Processed chapter {chunk_idx + 1}/{len(active_chunks)}",
                    )

            if total_segments == 0:
                progress(1.0, desc="No segments found")
                yield {
                    segments_preview: gr.update(value=[], visible=True, type="array"),
                    processed_segments_state: None,
                    token_analysis: gr.update(value="", visible=False),
                }
                return

            flattened_preview = []
            global_index = 0
            for chapter_data in chapter_results:
                for segment in chapter_data["segments"]:
                    flattened_preview.append([global_index, segment["text"], segment["token_count"]])
                    global_index += 1

            token_message = format_token_analysis(
                total_tokens,
                total_segments,
                max_tokens,
                chapter_count=len(active_chunks) if active_chapter_mode else None,
            )

            state_value = {
                "text": sanitized_text,
                "max_tokens": max_tokens,
                "segments": list(flattened_preview),
                "mode": preview_mode,
                "processed_at": time.perf_counter(),
                "chapter_mode": active_chapter_mode,
                "chapter_signature": chapter_signature if active_chapter_mode else (),
                "chapters": [
                    {
                        "title": chapter_data["meta"].get("title"),
                        "start": chapter_data["meta"].get("start"),
                        "end": chapter_data["meta"].get("end"),
                        "text": chapter_data["meta"].get("text"),
                    }
                    for chapter_data in chapter_results
                    if active_chapter_mode
                ],
                "total_tokens": total_tokens,
                "total_segments": total_segments,
            }

            if preview_mode == "Experimental (progressive)":
                stream_start = time.perf_counter()
                last_log_time = None
                preview_rows = []
                for idx, row in enumerate(flattened_preview):
                    preview_rows.append(row)
                    progress(
                        0.2 + 0.7 * ((idx + 1) / total_segments),
                        desc=f"Building preview ({idx + 1}/{total_segments})",
                    )
                    last_log_time = log_segmentation_progress(
                        log_prefix,
                        idx + 1,
                        total_segments,
                        stream_start,
                        last_log_time,
                    )
                    yield {
                        segments_preview: gr.update(value=list(preview_rows), visible=True, type="array"),
                    }

                progress(1.0, desc="Preview ready")
                log_segmentation_summary(
                    log_prefix,
                    total_segments,
                    total_tokens,
                    time.perf_counter() - overall_start,
                )

                yield {
                    processed_segments_state: state_value,
                    token_analysis: gr.update(value=token_message, visible=bool(token_message)),
                }
            else:
                progress(1.0, desc="Preview ready")
                log_segmentation_summary(
                    log_prefix,
                    total_segments,
                    total_tokens,
                    time.perf_counter() - overall_start,
                )
                yield {
                    segments_preview: gr.update(value=flattened_preview, visible=True, type="array"),
                    processed_segments_state: state_value,
                    token_analysis: gr.update(value=token_message, visible=bool(token_message)),
                }
        except Exception as exc:
            progress(1.0, desc="Failed to build preview")
            console_log(f"Error during segmentation preview: {exc}")
            yield {
                segments_preview: gr.update(value=[], visible=True),
                processed_segments_state: None,
                token_analysis: gr.update(value="", visible=False),
            }


    def invalidate_processed_segments(*_):
        """Clear stored segments when text or settings change."""
        return (
            gr.update(value=[], visible=True, type="array"),
            None,
            gr.update(value="", visible=False),
        )

    def generate_from_processed(
        segments_state,
        emo_control_method,
        prompt,
        text,
        save_used_audio,
        output_filename,
        emo_ref_path,
        emo_weight,
        vec1,
        vec2,
        vec3,
        vec4,
        vec5,
        vec6,
        vec7,
        vec8,
        emo_text,
        emo_random,
        max_text_tokens_per_segment,
        use_chapter_segmentation,
<<<<<<< HEAD
        chapter_regex,
=======
        enable_chapters,
>>>>>>> 112b58eb
        chapters_state,
        save_as_mp3,
        diffusion_steps,
        inference_cfg_rate,
        interval_silence,
        max_speaker_audio_length,
        max_emotion_audio_length,
        autoregressive_batch_size,
        apply_emo_bias,
        max_emotion_sum,
        latent_multiplier,
        max_consecutive_silence,
        mp3_bitrate,
        do_sample,
        top_p,
        top_k,
        temperature,
        length_penalty,
        num_beams,
        repetition_penalty,
        max_mel_tokens,
        low_memory_mode,
        prevent_vram_accumulation,
        semantic_layer,
        cfm_cache_length,
        emo_bias_joy,
        emo_bias_anger,
        emo_bias_sad,
        emo_bias_fear,
        emo_bias_disgust,
        emo_bias_depression,
        emo_bias_surprise,
        emo_bias_calm,
        progress=gr.Progress(),
    ):
        sanitized_text = text or ""
        if not sanitized_text.strip():
            raise gr.Error("Please enter text and process segments before generating audio.")

        max_tokens = parse_max_tokens(max_text_tokens_per_segment)

        if not segments_state or not isinstance(segments_state, dict):
            raise gr.Error("Please process segments before generating audio.")

        if (
            segments_state.get("text") != sanitized_text
            or segments_state.get("max_tokens") != max_tokens
        ):
            raise gr.Error("Text or segmentation settings have changed. Process segments again before generating.")

        state_chapter_mode = bool(segments_state.get("chapter_mode"))
        requested_chapter_mode = bool(use_chapter_segmentation)
        if state_chapter_mode != requested_chapter_mode:
            raise gr.Error("Chapter segmentation setting has changed. Process segments again before generating.")

        chapter_segments = None
        if state_chapter_mode:
            stored_signature = tuple(segments_state.get("chapter_signature") or ())
            current_signature = build_chapter_signature(chapters_state)
            if stored_signature != current_signature:
                raise gr.Error("Chapter boundaries have changed. Process segments again before generating.")
            chapter_segments = segments_state.get("chapters") or []

        return gen_single(
            emo_control_method,
            prompt,
            text,
            save_used_audio,
            output_filename,
            emo_ref_path,
            emo_weight,
            vec1,
            vec2,
            vec3,
            vec4,
            vec5,
            vec6,
            vec7,
            vec8,
            emo_text,
            emo_random,
            max_text_tokens_per_segment,
            chapter_segments,
<<<<<<< HEAD
            chapter_regex,
=======
            enable_chapters,
>>>>>>> 112b58eb
            chapters_state,
            save_as_mp3,
            diffusion_steps,
            inference_cfg_rate,
            interval_silence,
            max_speaker_audio_length,
            max_emotion_audio_length,
            autoregressive_batch_size,
            apply_emo_bias,
            max_emotion_sum,
            latent_multiplier,
            max_consecutive_silence,
            mp3_bitrate,
            do_sample,
            top_p,
            top_k,
            temperature,
            length_penalty,
            num_beams,
            repetition_penalty,
            max_mel_tokens,
            low_memory_mode,
            prevent_vram_accumulation,
            semantic_layer,
            cfm_cache_length,
            emo_bias_joy,
            emo_bias_anger,
            emo_bias_sad,
            emo_bias_fear,
            emo_bias_disgust,
            emo_bias_depression,
            emo_bias_surprise,
            emo_bias_calm,
            progress=progress,
        )

    def on_method_change(emo_control_method):
        if emo_control_method == 1:  # emotion reference audio
            return (gr.update(visible=True),
                    gr.update(visible=False),
                    gr.update(visible=False),
                    gr.update(visible=False),
                    gr.update(visible=True)
                    )
        elif emo_control_method == 2:  # emotion vectors
            return (gr.update(visible=False),
                    gr.update(visible=True),
                    gr.update(visible=True),
                    gr.update(visible=False),
                    gr.update(visible=True)
                    )
        elif emo_control_method == 3:  # emotion text description
            return (gr.update(visible=False),
                    gr.update(visible=True),
                    gr.update(visible=False),
                    gr.update(visible=True),
                    gr.update(visible=True)
                    )
        else:  # 0: same as speaker voice
            return (gr.update(visible=False),
                    gr.update(visible=False),
                    gr.update(visible=False),
                    gr.update(visible=False),
                    gr.update(visible=False)
                    )

    emo_control_method.change(on_method_change,
        inputs=[emo_control_method],
        outputs=[emotion_reference_group,
                 emotion_randomize_group,
                 emotion_vector_group,
                 emo_text_group,
                 emo_weight_group]
    )


    input_text_single.change(
        invalidate_processed_segments,
        inputs=[],
        outputs=[segments_preview, processed_segments_state, token_analysis]
    )

    max_text_tokens_per_segment.change(
        invalidate_processed_segments,
        inputs=[],
        outputs=[segments_preview, processed_segments_state, token_analysis]
    )

    segments_preview_mode.change(
        invalidate_processed_segments,
        inputs=[],
        outputs=[segments_preview, processed_segments_state, token_analysis]
<<<<<<< HEAD
    )

    chapter_segmentation.change(
        invalidate_processed_segments,
        inputs=[],
        outputs=[segments_preview, processed_segments_state, token_analysis]
=======
    )

    chapter_segmentation.change(
        invalidate_processed_segments,
        inputs=[],
        outputs=[segments_preview, processed_segments_state, token_analysis]
    )

    text_file_upload.change(
        load_text_file_contents,
        inputs=[text_file_upload, max_text_tokens_per_segment, segments_preview_mode, enable_chapters, chapter_regex_input],
        outputs=[input_text_single, segments_preview, text_file_status, chapter_preview, chapter_error, chapters_state, chapter_status, token_analysis, processed_segments_state]
>>>>>>> 112b58eb
    )

    text_file_upload.change(
        load_text_file_contents,
        inputs=[text_file_upload, max_text_tokens_per_segment, segments_preview_mode, chapter_regex_input],
        outputs=[input_text_single, segments_preview, text_file_status, chapter_preview, chapter_error, chapters_state, chapter_status, token_analysis, processed_segments_state]
    )

    chapter_regex_input.change(
        update_chapter_preview,
        inputs=[input_text_single, chapter_regex_input],
        outputs=[chapter_preview, chapter_error, chapters_state, chapter_status]
    )

    input_text_single.change(
        update_chapter_preview,
        inputs=[input_text_single, chapter_regex_input],
        outputs=[chapter_preview, chapter_error, chapters_state, chapter_status]
    )

    prompt_audio.upload(update_prompt_audio,
                         inputs=[],
                         outputs=[process_and_generate_button, generate_from_processed_button])

    # New UI callbacks
    media_upload.change(
        process_media_upload,
        inputs=[media_upload, time_ranges_input],
        outputs=[media_upload_group, prompt_audio, prompt_audio]
    )

    extract_button.click(
        extract_audio_segments,
        inputs=[media_upload, time_ranges_input],
        outputs=[media_upload_group, prompt_audio, prompt_audio]
    )

    prompt_audio.clear(
        clear_reference_audio,
        outputs=[media_upload_group, prompt_audio]
    )

    load_audio_button.click(
        load_audio_from_path_ui,
        inputs=[audio_path_input],
        outputs=[media_upload_group, prompt_audio, load_status]
    )

    process_segments_button.click(
        process_segments,
        inputs=[input_text_single, max_text_tokens_per_segment, segments_preview_mode, chapter_segmentation, chapters_state],
        outputs=[segments_preview, processed_segments_state, token_analysis],
    )

    process_and_generate_button.click(
        process_segments,
        inputs=[input_text_single, max_text_tokens_per_segment, segments_preview_mode, chapter_segmentation, chapters_state],
        outputs=[segments_preview, processed_segments_state, token_analysis],
    ).then(
        generate_from_processed,
        inputs=[processed_segments_state,
                emo_control_method,
                prompt_audio,
                input_text_single,
                save_used_audio,
                output_filename,
                emo_upload,
                emo_weight,
                vec1,
                vec2,
                vec3,
                vec4,
                vec5,
                vec6,
                vec7,
                vec8,
                emo_text,
                emo_random,
                max_text_tokens_per_segment,
                chapter_segmentation,
<<<<<<< HEAD
                chapter_regex_input,
=======
                enable_chapters,
>>>>>>> 112b58eb
                chapters_state,
                save_as_mp3,
                *expert_params,
                *advanced_params,
                *model_params,
        ],
        outputs=[output_audio, chapter_status, chapter_preview, chapters_state],
    )

    generate_from_processed_button.click(
        generate_from_processed,
        inputs=[processed_segments_state,
                emo_control_method,
                prompt_audio,
                input_text_single,
                save_used_audio,
                output_filename,
                emo_upload,
                emo_weight,
                vec1,
                vec2,
                vec3,
                vec4,
                vec5,
                vec6,
                vec7,
                vec8,
                emo_text,
                emo_random,
                max_text_tokens_per_segment,
                chapter_segmentation,
<<<<<<< HEAD
                chapter_regex_input,
=======
                enable_chapters,
>>>>>>> 112b58eb
                chapters_state,
                save_as_mp3,
                *expert_params,
                *advanced_params,
                *model_params,
        ],
        outputs=[output_audio, chapter_status, chapter_preview, chapters_state],
    )

    chapter_load_button.click(
        load_mp3_chapter_data,
        inputs=[chapter_editor_file],
        outputs=[chapter_editor_table, chapter_editor_status, chapter_editor_state, chapter_save_button],
    )

    chapter_save_button.click(
        save_mp3_chapter_titles,
        inputs=[chapter_editor_table, chapter_editor_state],
        outputs=[chapter_editor_status, chapter_editor_state, chapter_editor_table],
    )

    vocal_isolation_button.click(
        isolate_vocals_ui,
        inputs=[
            vocal_isolation_file,
            vocal_isolation_model,
            vocal_isolation_device,
            vocal_isolation_segment,
            vocal_isolation_shifts,
            vocal_isolation_overlap,
            vocal_isolation_mp3,
            vocal_isolation_mp3_bitrate,
        ],
        outputs=[
            vocal_isolation_status,
            vocal_isolation_vocals,
            vocal_isolation_instrumental,
            vocal_isolation_logs,
        ],
    )

    merge_button.click(
        merge_mp3_files,
        inputs=[merge_mp3_inputs, merge_keep_chapters, merge_output_name, mp3_bitrate],
        outputs=[merge_status, merged_audio_preview],
    )

    open_outputs_button.click(open_outputs_folder)



if __name__ == "__main__":
    demo.queue(20)
    demo.launch(
        share=cmd_args.share,
        server_name="0.0.0.0",
        server_port=7860,
        inbrowser=True
    )<|MERGE_RESOLUTION|>--- conflicted
+++ resolved
@@ -1072,34 +1072,17 @@
 
     sanitized_text = text or ""
     sanitized_regex = (regex_pattern or "").strip()
-<<<<<<< HEAD
 
     if not sanitized_text.strip():
         return [], "Enter text to analyze for chapters.", [], False
 
     if not sanitized_regex:
         return [], "Enter a regex to detect chapter headings.", [], False
-=======
-    feedback_enabled = bool(enable_chapters)
-
-    if not sanitized_text.strip():
-        message = "Enter text to analyze for chapters." if feedback_enabled else ""
-        return [], message, [], feedback_enabled
-
-    if not sanitized_regex:
-        message = "Enter a regex to detect chapter headings." if feedback_enabled else ""
-        return [], message, [], feedback_enabled
->>>>>>> 112b58eb
 
     try:
         pattern = re.compile(sanitized_regex, flags=re.MULTILINE)
     except re.error as exc:
-<<<<<<< HEAD
         return [], f"Regex error: {exc}", [], False
-=======
-        message = f"Regex error: {exc}" if feedback_enabled else ""
-        return [], message, [], feedback_enabled
->>>>>>> 112b58eb
 
     matches = []
     for idx, match in enumerate(pattern.finditer(sanitized_text)):
@@ -1113,12 +1096,7 @@
             break
 
     if not matches:
-<<<<<<< HEAD
         return [], "No chapters matched the provided regex.", [], False
-=======
-        message = "No chapters matched the provided regex." if feedback_enabled else ""
-        return [], message, [], feedback_enabled
->>>>>>> 112b58eb
 
     table_rows = build_chapter_table(matches, len(sanitized_text))
     return matches, "" if feedback_enabled else "", table_rows, feedback_enabled
@@ -1282,11 +1260,7 @@
                emo_text,emo_random,
                max_text_tokens_per_segment,
                chapter_segments,
-<<<<<<< HEAD
                chapter_regex,
-=======
-               enable_chapters,
->>>>>>> 112b58eb
                chapters_state,
                save_as_mp3,
                # Expert params (in order from expert_params list)
@@ -2313,12 +2287,8 @@
             max_tokens = parse_max_tokens(max_text_tokens_per_segment)
             token_count = len(tts.tokenizer.tokenize(content))
             estimated_segments = math.ceil(token_count / max_tokens) if max_tokens else None
-<<<<<<< HEAD
             sanitized_regex = (chapter_regex or "").strip()
             chapter_count = len(chapter_matches) if sanitized_regex and chapter_matches else None
-=======
-            chapter_count = len(chapter_matches) if enable_chapters and chapter_matches else None
->>>>>>> 112b58eb
             token_message = format_token_analysis(token_count, estimated_segments, max_tokens, chapter_count)
             token_analysis_update = gr.update(value=token_message, visible=bool(token_message))
 
@@ -2619,11 +2589,7 @@
         emo_random,
         max_text_tokens_per_segment,
         use_chapter_segmentation,
-<<<<<<< HEAD
         chapter_regex,
-=======
-        enable_chapters,
->>>>>>> 112b58eb
         chapters_state,
         save_as_mp3,
         diffusion_steps,
@@ -2707,11 +2673,7 @@
             emo_random,
             max_text_tokens_per_segment,
             chapter_segments,
-<<<<<<< HEAD
             chapter_regex,
-=======
-            enable_chapters,
->>>>>>> 112b58eb
             chapters_state,
             save_as_mp3,
             diffusion_steps,
@@ -2804,27 +2766,12 @@
         invalidate_processed_segments,
         inputs=[],
         outputs=[segments_preview, processed_segments_state, token_analysis]
-<<<<<<< HEAD
     )
 
     chapter_segmentation.change(
         invalidate_processed_segments,
         inputs=[],
         outputs=[segments_preview, processed_segments_state, token_analysis]
-=======
-    )
-
-    chapter_segmentation.change(
-        invalidate_processed_segments,
-        inputs=[],
-        outputs=[segments_preview, processed_segments_state, token_analysis]
-    )
-
-    text_file_upload.change(
-        load_text_file_contents,
-        inputs=[text_file_upload, max_text_tokens_per_segment, segments_preview_mode, enable_chapters, chapter_regex_input],
-        outputs=[input_text_single, segments_preview, text_file_status, chapter_preview, chapter_error, chapters_state, chapter_status, token_analysis, processed_segments_state]
->>>>>>> 112b58eb
     )
 
     text_file_upload.change(
@@ -2905,11 +2852,7 @@
                 emo_random,
                 max_text_tokens_per_segment,
                 chapter_segmentation,
-<<<<<<< HEAD
                 chapter_regex_input,
-=======
-                enable_chapters,
->>>>>>> 112b58eb
                 chapters_state,
                 save_as_mp3,
                 *expert_params,
@@ -2941,11 +2884,7 @@
                 emo_random,
                 max_text_tokens_per_segment,
                 chapter_segmentation,
-<<<<<<< HEAD
                 chapter_regex_input,
-=======
-                enable_chapters,
->>>>>>> 112b58eb
                 chapters_state,
                 save_as_mp3,
                 *expert_params,
